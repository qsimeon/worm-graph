import matplotlib.pyplot as plt
import numpy as np
import pandas as pd
import seaborn as sns
import matplotlib.patches as mpatches
import matplotlib.colors as mcolors
import matplotlib.gridspec as gridspec

import os
import matplotlib

from visualize._utils import *
from matplotlib.lines import Line2D
from matplotlib.patches import Patch
from mpl_toolkits.axes_grid1.inset_locator import inset_axes


# 1. Marker and Dataset color codes
def legend_code():
    markers = {
        "o": "LSTM",
        "s": "Transformer",
        "^": "Linear",
    }

<<<<<<< HEAD
    model_labels = {
        "NetworkLSTM": "LSTM",
        "NeuralTransformer": "Transformer",
        "LinearNN": "Linear",
    }

    marker_colors = sns.color_palette('tab10', n_colors=len(markers))
=======
    marker_colors = sns.color_palette("tab10", n_colors=len(markers))
>>>>>>> 498ecf05

    # Create custom markers for models
    marker_legend = [
        Line2D([0], [0], marker=m, color=marker_colors[i], label=l, linestyle="None")
        for i, (m, l) in enumerate(markers.items())
    ]

    # Plot the marker legends
    fig, axs = plt.subplots(1, 2, figsize=(4, 1))

    # Plot marker legend on the left subplot
    axs[0].legend(handles=marker_legend, loc="center", title="Model")
    # Legend title italic
    axs[0].get_legend().get_title().set_fontsize("large")
    axs[0].get_legend().get_title().set_fontstyle("italic")
    axs[0].axis("off")

    color_palette = sns.color_palette("tab10", n_colors=7)
    # Add black color to the end of color palette
    color_palette.append((0, 0, 0))
<<<<<<< HEAD
    datasets = ["Kato", "Nichols", "Skora", "Kaplan", "Uzel", "Flavell", "Leifer"]

    dataset_labels = ["Kato (2015)", "Nichols (2017)", "Skora (2018)", "Kaplan (2020)", "Uzel (2022)", "Flavell (2023)", "Leifer (2023)"]
    original_dataset_names = ["Kato2015", "Nichols2017", "Skora2018", "Kaplan2020", "Uzel2022", "Flavell2023", "Leifer2023"]
=======
    datasets = [
        "Kato",
        "Nichols",
        "Skora",
        "Kaplan",
        "Uzel",
        "Flavell",
        "Leifer",
        "Mixed",
    ]

    dataset_labels = [
        "Kato (2015)",
        "Nichols (2017)",
        "Skora (2018)",
        "Kaplan (2020)",
        "Uzel (2022)",
        "Flavell (2023)",
        "Leifer (2023)",
        "Mixed dataset",
    ]
    original_dataset_names = [
        "Kato2015",
        "Nichols2017",
        "Skora2018",
        "Kaplan2020",
        "Uzel2022",
        "Flavell2023",
        "Leifer2023",
    ]
>>>>>>> 498ecf05

    # Create rectangular color patches for datasets
    color_legend = [
        Patch(facecolor=c, edgecolor=c, label=l)
        for c, d, l in zip(color_palette, datasets, dataset_labels)
    ]

    # Plot color legend on the right subplot
    axs[1].legend(handles=color_legend, loc="center", title="Experimental datasets")
    axs[1].get_legend().get_title().set_fontsize("large")
    axs[1].get_legend().get_title().set_fontstyle("italic")
    axs[1].axis("off")

    ds_color_code = {dataset: color for dataset, color in zip(datasets, color_palette)}
    original_ds_color_code = {
        dataset: color for dataset, color in zip(original_dataset_names, color_palette)
    }
    model_marker_code = {
        model: marker for model, marker in zip(markers.values(), markers.keys())
    }
    model_color_code = {
        model: color for model, color in zip(markers.values(), marker_colors)
    }

    plt.show()

    leg_code = {
        "ds_color_code": ds_color_code,
        "original_ds_color_code": original_ds_color_code,
        "model_marker_code": model_marker_code,
        "model_color_code": model_color_code,
        "color_legend": color_legend,
        "dataset_labels": dataset_labels,
        "marker_colors": marker_colors,
        "marker_legend": marker_legend,
<<<<<<< HEAD
        "model_labels": model_labels,
=======
>>>>>>> 498ecf05
    }

    return leg_code 


# 2. Dataset information
def dataset_information(path_dict, legend_code):
    """
    path_dict: dictionary with the path to train_dataset_info,
        validation_dataset_info and analysis_info
    """

<<<<<<< HEAD
    train_dataset_info = pd.read_csv(path_dict['train_dataset_info'])
    val_dataset_info = pd.read_csv(path_dict['val_dataset_info'])
    worms_info = pd.read_csv(path_dict['analysis_info'])
    dt_info = pd.read_csv('/home/lrvnc/Projects/worm-graph/logs/results/dt.csv')

    dt_info = dt_info.sort_values(by='dt_mean', ascending=False)
    dt_info = dt_info.reset_index().set_index('dataset')

    train_dataset_info['total_time_steps'] = train_dataset_info['train_time_steps'] + val_dataset_info['val_time_steps']
    train_dataset_info['tsn'] = train_dataset_info['total_time_steps'] / train_dataset_info['num_neurons']

    amount_of_data_distribution = train_dataset_info[['dataset', 'total_time_steps']].groupby('dataset').sum().sort_values(by='total_time_steps', ascending=False)
    amount_of_data_distribution['percentage'] = amount_of_data_distribution['total_time_steps'] / amount_of_data_distribution['total_time_steps'].sum()
    
    worms_info['percentage'] = worms_info['num_worms'] / worms_info['num_worms'].sum()
    worms_info = worms_info.sort_values(by='percentage', ascending=False)
    worm_label = worms_info['num_worms'][:6].tolist()+['']

    neuron_pop_distribution = train_dataset_info[['dataset', 'num_neurons']].groupby('dataset').mean().sort_values(by='num_neurons', ascending=False)
    neuron_pop_distribution['std'] = train_dataset_info[['dataset', 'num_neurons']].groupby('dataset').std().sort_values(by='num_neurons', ascending=False)

    recording_duration = train_dataset_info[['dataset', 'total_time_steps']].groupby('dataset').mean().sort_values(by='total_time_steps', ascending=False)
    recording_duration['std'] = train_dataset_info[['dataset', 'total_time_steps']].groupby('dataset').std().sort_values(by='total_time_steps', ascending=False)
=======
    train_dataset_info = pd.read_csv(path_dict["train_dataset_info"])
    val_dataset_info = pd.read_csv(path_dict["val_dataset_info"])
    worms_info = pd.read_csv(path_dict["analysis_info"])

    train_dataset_info["total_time_steps"] = (
        train_dataset_info["train_time_steps"] + val_dataset_info["val_time_steps"]
    )

    amount_of_data_distribution = (
        train_dataset_info[["dataset", "total_time_steps"]]
        .groupby("dataset")
        .sum()
        .sort_values(by="total_time_steps", ascending=False)
    )
    amount_of_data_distribution["percentage"] = (
        amount_of_data_distribution["total_time_steps"]
        / amount_of_data_distribution["total_time_steps"].sum()
    )

    worms_info["percentage"] = worms_info["num_worms"] / worms_info["num_worms"].sum()
    worms_info = worms_info.sort_values(by="percentage", ascending=False)
    worm_label = worms_info["num_worms"][:6].tolist() + [""]

    neuron_pop_distribution = (
        train_dataset_info[["dataset", "num_neurons"]]
        .groupby("dataset")
        .mean()
        .sort_values(by="num_neurons", ascending=False)
    )
    neuron_pop_distribution["std"] = (
        train_dataset_info[["dataset", "num_neurons"]]
        .groupby("dataset")
        .std()
        .sort_values(by="num_neurons", ascending=False)
    )

    recording_duration = (
        train_dataset_info[["dataset", "total_time_steps"]]
        .groupby("dataset")
        .mean()
        .sort_values(by="total_time_steps", ascending=False)
    )
    recording_duration["std"] = (
        train_dataset_info[["dataset", "total_time_steps"]]
        .groupby("dataset")
        .std()
        .sort_values(by="total_time_steps", ascending=False)
    )
>>>>>>> 498ecf05

    ts_per_neuron = train_dataset_info[['dataset', 'tsn']].groupby(['dataset']).agg(['mean', 'std']).sort_values(by=('tsn', 'mean'), ascending=False)

    dataset_info = {
        "train_dataset_info": train_dataset_info,
        "amount_of_data_distribution": amount_of_data_distribution,
        "worms_info": worms_info,
        "neuron_pop_distribution": neuron_pop_distribution,
        "recording_duration": recording_duration,
    }

    ds_color_code = legend_code["ds_color_code"]
    color_legend = legend_code["color_legend"]

    fig = plt.figure(figsize=(20, 7))

    # Setting up the grid
    gs = gridspec.GridSpec(2, 4, height_ratios=[1, 1], width_ratios=[1, 1, 1, 0.25])

    # Assigning the subplots to positions in the grid
    ax1 = plt.subplot(gs[0, 0])  # Top left, 'Number of worms analyzed' pie chart
<<<<<<< HEAD
    ax2 = plt.subplot(gs[0, 1])  # Top right, 'Number of neurons per worm' bar plot
    ax3 = plt.subplot(gs[1, 0])  # Bottom left, 'Total duration of recorded neural activity' pie chart
    ax4 = plt.subplot(gs[1, 1])  # Bottom middle, 'Duration of recorded neural activity per worm' bar plot
    ax5 = plt.subplot(gs[0, 3])  # Bottom right, legend
    ax6 = plt.subplot(gs[0, 2])
    ax7 = plt.subplot(gs[1, 2:4])

    # Plotting the first pie chart
    ax1.pie(worms_info['num_worms'], labels=[f"{percentage:.1%}" for percentage in worms_info['percentage']], labeldistance=1.075, startangle=45, colors=[ds_color_code[dataset[:-4]] for dataset in worms_info['dataset']])
    ax1.pie(worms_info['num_worms'], labels=[f"{n}" for n in worm_label], labeldistance=0.70, startangle=45, colors=[ds_color_code[dataset[:-4]] for dataset in worms_info['dataset']])
    ax1.set_title('(A) Number of worms analyzed', fontsize=14)

    # Plotting the first bar chart
    ax2.bar(neuron_pop_distribution.index, neuron_pop_distribution['num_neurons'], yerr=neuron_pop_distribution['std'], color=[ds_color_code[dataset[:-4]] for dataset in neuron_pop_distribution.index])
    ax2.errorbar(neuron_pop_distribution.index, neuron_pop_distribution['num_neurons'], yerr=neuron_pop_distribution['std'], fmt='none', capsize=4, color='black', elinewidth=0.2)
    ax2.set_title('(B) Number of neurons per worm recorded simultaneously', fontsize=14)
    ax2.hlines(302, -0.5, 6.5, colors='black', linestyles='dashed')
    ax2.text(5, 290, 'Number of neurons in C. elegans*', fontsize=12, verticalalignment='center'
                , horizontalalignment='center', fontstyle='italic')
    ax2.set_ylabel('Neuron population size')
    ax2.set_xticks([])  # Delete xticks

    # Plotting the second pie chart
    ax3.pie(amount_of_data_distribution['total_time_steps'], labels=[f"{percentage:.1%}" for percentage in amount_of_data_distribution['percentage']], labeldistance=1.075, startangle=45, colors=[ds_color_code[dataset[:-4]] for dataset in amount_of_data_distribution.index])
    ax3.set_title('(C) Total duration of recorded neural activity', fontsize=14)

    # Plotting the second bar chart
    ax4.bar(recording_duration.index, recording_duration['total_time_steps'], yerr=recording_duration['std'], color=[ds_color_code[dataset[:-4]] for dataset in recording_duration.index])
    ax4.errorbar(recording_duration.index, recording_duration['total_time_steps'], yerr=recording_duration['std'], fmt='none', capsize=4, color='black', elinewidth=0.2)
    ax4.set_title('(D) Duration of recorded neural activity per worm', fontsize=14)
    ax4.set_ylabel('Time (s)')
=======
    ax2 = plt.subplot(gs[0, 1:3])  # Top right, 'Number of neurons per worm' bar plot
    ax3 = plt.subplot(
        gs[1, 0]
    )  # Bottom left, 'Total duration of recorded neural activity' pie chart
    ax4 = plt.subplot(
        gs[1, 1]
    )  # Bottom middle, 'Duration of recorded neural activity per worm' bar plot
    ax5 = plt.subplot(gs[1, 2])  # Bottom right, legend

    # Plotting the first pie chart
    ax1.pie(
        worms_info["num_worms"],
        labels=[f"{percentage:.1%}" for percentage in worms_info["percentage"]],
        labeldistance=1.075,
        startangle=45,
        colors=[ds_color_code[dataset[:-4]] for dataset in worms_info["dataset"]],
    )
    ax1.pie(
        worms_info["num_worms"],
        labels=[f"{n}" for n in worm_label],
        labeldistance=0.70,
        startangle=45,
        colors=[ds_color_code[dataset[:-4]] for dataset in worms_info["dataset"]],
    )
    ax1.set_title("Number of worms analyzed", fontsize=14)

    # Plotting the first bar chart
    ax2.bar(
        neuron_pop_distribution.index,
        neuron_pop_distribution["num_neurons"],
        yerr=neuron_pop_distribution["std"],
        color=[
            ds_color_code[dataset[:-4]] for dataset in neuron_pop_distribution.index
        ],
    )
    ax2.errorbar(
        neuron_pop_distribution.index,
        neuron_pop_distribution["num_neurons"],
        yerr=neuron_pop_distribution["std"],
        fmt="none",
        capsize=4,
        color="black",
        elinewidth=0.2,
    )
    ax2.set_title("Number of neurons per worm recorded simultaneously", fontsize=14)
    ax2.hlines(302, -0.5, 6.5, colors="black", linestyles="dashed")
    ax2.text(
        5,
        290,
        "Number of neurons in C. elegans*",
        fontsize=12,
        verticalalignment="center",
        horizontalalignment="center",
        fontstyle="italic",
    )
    ax2.set_ylabel("Neuron population size")
    ax2.set_xticks([])  # Delete xticks

    # Plotting the second pie chart
    ax3.pie(
        amount_of_data_distribution["total_time_steps"],
        labels=[
            f"{percentage:.1%}"
            for percentage in amount_of_data_distribution["percentage"]
        ],
        labeldistance=1.075,
        startangle=45,
        colors=[
            ds_color_code[dataset[:-4]] for dataset in amount_of_data_distribution.index
        ],
    )
    ax3.set_title("Total duration of recorded neural activity", fontsize=14)

    # Plotting the second bar chart
    ax4.bar(
        recording_duration.index,
        recording_duration["total_time_steps"],
        yerr=recording_duration["std"],
        color=[ds_color_code[dataset[:-4]] for dataset in recording_duration.index],
    )
    ax4.errorbar(
        recording_duration.index,
        recording_duration["total_time_steps"],
        yerr=recording_duration["std"],
        fmt="none",
        capsize=4,
        color="black",
        elinewidth=0.2,
    )
    ax4.set_title("Duration of recorded neural activity per worm", fontsize=14)
    ax4.set_ylabel("Time (s)")
>>>>>>> 498ecf05
    ax4.set_xticks([])  # Delete xticks

    # Adding the legend to the last subplot
    ax5.legend(
        handles=color_legend,
        loc="center",
        title="Experimental datasets",
        fontsize=11,
        title_fontsize=12,
    )
    ax5.get_legend().get_title().set_fontstyle("italic")
    ax5.axis("off")  # Turn off axis for the legend

    # Plot time steps per neuron
    ax6.bar(ts_per_neuron.index, ts_per_neuron['tsn']['mean'], yerr=ts_per_neuron['tsn']['std'], color=[ds_color_code[dataset[:-4]] for dataset in ts_per_neuron.index])
    ax6.errorbar(ts_per_neuron.index, ts_per_neuron['tsn']['mean'], yerr=ts_per_neuron['tsn']['std'], fmt='none', capsize=4, color='black', elinewidth=0.2)
    ax6.set_ylabel('Number of time steps\nper neuron')
    ax6.set_title('(E) Time steps per recorded neuron', fontsize=14)
    ax6.set_xticks([])  # Delete xticks

    # Plot mean dt
    ax7.bar(dt_info.index, dt_info['dt_mean'], yerr=dt_info['dt_std'], color=[ds_color_code[dataset[:-4]] for dataset in dt_info.index])
    ax7.errorbar(dt_info.index, dt_info['dt_mean'], yerr=dt_info['dt_std'], fmt='none', capsize=4, color='black', elinewidth=0.2)
    ax7.set_ylabel(r'Time step interval $\Delta t$ (s)')
    ax7.set_title('(F) Time step interval of recorded neural activity', fontsize=14)
    ax7.set_xticks([])  # Delete xticks

    plt.tight_layout()
    plt.show()

    return dataset_info


<<<<<<< HEAD
# 3a. Create dataframe with data scaling information for plotting
def data_scaling_df(nts_experiments):
    """
        nts_experiments: dictionary with the paths to the experiments
    """

    data_scaling_results = {
        'expID': [],
        'model': [],
        'model_hidden_size': [],
        'model_hidden_volume': [],
        'num_time_steps': [],
        'time_steps_volume': [],
        'min_val_loss': [],
        'val_baseline': [],
    }

    for model, exp_paths in nts_experiments.items():

        for exp_log_dir in exp_paths:
            
            # Loop over all the experiment files
            for expID in np.sort(os.listdir(exp_log_dir)):

                # Skip if not starts with exp
                if not expID.startswith('exp') or expID.startswith('exp_'):
                    continue

                exp_dir = os.path.join(exp_log_dir, expID)

                # Load train metrics
                df = pd.read_csv(os.path.join(exp_dir, 'train', 'train_metrics.csv'))

                data_scaling_results['expID'].append(expID)
                data_scaling_results['model'].append(experiment_parameter(exp_dir, 'model_type')[0])
                data_scaling_results['model_hidden_size'].append(experiment_parameter(exp_dir, 'hidden_size')[0])
                data_scaling_results['model_hidden_volume'].append(experiment_parameter(exp_dir, 'hidden_volume')[0])
                data_scaling_results['num_time_steps'].append(experiment_parameter(exp_dir, 'num_time_steps')[0])
                data_scaling_results['time_steps_volume'].append(experiment_parameter(exp_dir, 'time_steps_volume')[0])
                data_scaling_results['min_val_loss'].append(df['val_loss'].min())
                data_scaling_results['val_baseline'].append(df['val_baseline'].mean())

    return pd.DataFrame(data_scaling_results)

# 3b. Data scaling
def data_scaling_plot(data_scaling_df, legend_code):
    model_marker_code = legend_code['model_marker_code']
    model_color_code = legend_code['model_color_code']
    marker_legend = legend_code['marker_legend']
    model_labels = legend_code['model_labels']

    # Group by model_label and expID, and compute the mean and std
    data_scaling_results = data_scaling_df.groupby(['model', 'expID']).agg(['mean', 'std'])

    fig, ax = plt.subplots(1, 1, figsize=(10, 5))
    ax.set_xscale('log')
    ax.set_yscale('log')

    model_names = data_scaling_results.index.get_level_values(0).unique()

    # Plot
    for model_idx, model in enumerate(model_names):
        tsv_mean = data_scaling_results.loc[model]['time_steps_volume']['mean'].values
        tsv_std = data_scaling_results.loc[model]['time_steps_volume']['std'].values

        val_loss_mean = data_scaling_results.loc[model]['min_val_loss']['mean'].values
        val_loss_std = data_scaling_results.loc[model]['min_val_loss']['std'].values

        baseline_mean = data_scaling_results.loc[model]['val_baseline']['mean'].values

        model_label = model_labels[model]
        ax.errorbar(tsv_mean, val_loss_mean, xerr=tsv_std, yerr=val_loss_std, fmt=model_marker_code[model_label],
                    color=model_color_code[model_label], ecolor='black', capsize=2, capthick=1)


        if model_idx < 1:
            ax.plot(tsv_mean, baseline_mean, label='Baseline', color='black', alpha=0.5, linestyle='--')

        # Regression line
        slope, intercept, r_value, p_value, std_err = stats.linregress(np.log(tsv_mean), np.log(val_loss_mean))
        fit_label = 'y = {:.2f}x + {:.2f}\n'.format(slope, intercept)+r'$R^2=$'+'{}'.format(round(r_value**2, 2))
        x = np.linspace(np.min(tsv_mean), np.max(tsv_mean), 10000)
        ax.plot(x, np.exp(intercept + slope*np.log(x)), color=model_color_code[model_label], label=fit_label)

    # Handles and labels for first legend
    handles, labels = ax.get_legend_handles_labels()

    # Create the first legend
    legend1 = ax.legend(handles=marker_legend, loc='center right', bbox_to_anchor=(0.995, 0.85), title='Model')
    ax.get_legend().get_title().set_fontstyle('italic')
    ax.get_legend().get_title().set_fontsize('large')
    ax.add_artist(legend1)

    ax.legend(handles, labels, loc='center left', bbox_to_anchor=(0.01, 0.25), fontsize=12)

    ax.set_xlabel('Time steps per neuron', fontsize=14, fontweight='bold')
    ax.set_ylabel('MSE Loss', fontsize=14, fontweight='bold')

    plt.show()

# 3c. Hidden dimension scaling
def hidden_scaling_plot(data_scaling_df, legend_code, fit_deg=2):
    model_marker_code = legend_code['model_marker_code']
    model_color_code = legend_code['model_color_code']
    marker_legend = legend_code['marker_legend']
    model_labels = legend_code['model_labels']

    # Group by model_label and expID, and compute the mean and std
    data_scaling_results = data_scaling_df.groupby(['model', 'expID']).agg(['mean', 'std'])

    fig, ax = plt.subplots(1, 2, figsize=(20, 5))
    ax[0].set_xscale('log')
    ax[0].set_yscale('log')
    ax[1].set_xscale('log')
    ax[1].set_yscale('log')

    model_names = data_scaling_results.index.get_level_values(0).unique()

    # Plot
    for model_idx, model in enumerate(model_names):
        hdv_mean = data_scaling_results.loc[model]['model_hidden_volume']['mean'].values
        hdv_std = data_scaling_results.loc[model]['model_hidden_volume']['std'].values

        val_loss_mean = data_scaling_results.loc[model]['min_val_loss']['mean'].values
        val_loss_std = data_scaling_results.loc[model]['min_val_loss']['std'].values

        baseline_mean = data_scaling_results.loc[model]['val_baseline']['mean'].values

        model_label = model_labels[model]
        ax[1].errorbar(hdv_mean, val_loss_mean, xerr=hdv_std, yerr=val_loss_std, fmt=model_marker_code[model_label],
                    color=model_color_code[model_label], ecolor='black', capsize=2, capthick=1, markersize=5)


        if model_idx == 2:
            ax[1].plot(np.sort(hdv_mean), np.sort(baseline_mean), label='Baseline', color='black', alpha=0.5, linestyle='--')

        # Regression line
        p = np.polyfit(np.log(hdv_mean), np.log(val_loss_mean), fit_deg)
        # Generate fit label automatically
        fit_label = 'y = '
        for i in range(fit_deg):
            # Use latex notation
            fit_label += r'${:.2f}x^{}$ + '.format(p[i], fit_deg-i)
        fit_label += r'${:.2f}$'.format(p[-1])
        # Compute fit r^2
        r2 = r2_score(np.log(val_loss_mean), np.polyval(p, np.log(hdv_mean)))
        fit_label += '\n'+r'$R^2=$'+'{}'.format(round(r2, 2))
        # Plot with more points
        x = np.linspace(np.min(hdv_mean), np.max(hdv_mean), 10000)
        ax[1].plot(x, np.exp(np.polyval(p, np.log(x))), color=model_color_code[model_label], label=fit_label)

    # Handles and labels for first legend
    handles, labels = ax[1].get_legend_handles_labels()

    # Create the first legend
    legend1 = ax[1].legend(handles=marker_legend, loc='center right', bbox_to_anchor=(0.995, 0.15), title='Model')
    ax[1].get_legend().get_title().set_fontstyle('italic')
    ax[1].get_legend().get_title().set_fontsize('large')
    ax[1].add_artist(legend1)

    ax[1].legend(handles, labels, loc='center left', bbox_to_anchor=(0.001, 0.76), fontsize=10)

    ax[1].set_xlabel('Hidden dimension ÷ Number of trainable parameters', fontsize=14, fontweight='bold')
    ax[1].set_ylabel('MSE Loss', fontsize=14, fontweight='bold')

    # Plot
    for model_idx, model in enumerate(model_names):
        hdv_mean = data_scaling_results.loc[model]['model_hidden_size']['mean'].values
        hdv_std = data_scaling_results.loc[model]['model_hidden_size']['std'].values

        val_loss_mean = data_scaling_results.loc[model]['min_val_loss']['mean'].values
        val_loss_std = data_scaling_results.loc[model]['min_val_loss']['std'].values

        baseline_mean = data_scaling_results.loc[model]['val_baseline']['mean'].values

        model_label = model_labels[model]
        ax[0].errorbar(hdv_mean, val_loss_mean, xerr=hdv_std, yerr=val_loss_std, fmt=model_marker_code[model_label],
                    color=model_color_code[model_label], ecolor='black', capsize=2, capthick=1, markersize=5)


        if model_idx == 2:
            ax[0].plot(np.sort(hdv_mean), np.sort(baseline_mean), label='Baseline', color='black', alpha=0.5, linestyle='--')

        # Regression line
        p = np.polyfit(np.log(hdv_mean), np.log(val_loss_mean), fit_deg)
        # Generate fit label automatically
        fit_label = 'y = '
        for i in range(fit_deg):
            # Use latex notation
            fit_label += r'${:.2f}x^{}$ + '.format(p[i], fit_deg-i)
        fit_label += r'${:.2f}$'.format(p[-1])
        # Compute fit r^2
        r2 = r2_score(np.log(val_loss_mean), np.polyval(p, np.log(hdv_mean)))
        fit_label += '\n'+r'$R^2=$'+'{}'.format(round(r2, 2))
        # Plot with more points
        x = np.linspace(np.min(hdv_mean), np.max(hdv_mean), 10000)
        ax[0].plot(x, np.exp(np.polyval(p, np.log(x))), color=model_color_code[model_label], label=fit_label)

    ax[0].legend(handles, labels, loc='center left', bbox_to_anchor=(0.001, 0.24), fontsize=10)

    ax[0].set_xlabel('Hidden dimension', fontsize=14, fontweight='bold')
    ax[0].set_ylabel('MSE Loss', fontsize=14, fontweight='bold')
    ax[0].set_title('(A)', fontsize=16)
    ax[1].set_title('(B)', fontsize=16)

    plt.show()

# OLD
=======
# 3. Data scaling
>>>>>>> 498ecf05
def data_scaling(experiment_log_folders, model_names, legend_code):
    """
    experiment_log_folders: list of paths to the experiment folders
    model_names: list of model names
    legend_code: dictionary with the color and marker codes
    """

    model_marker_code = legend_code["model_marker_code"]
    model_color_code = legend_code["model_color_code"]
    marker_legend = legend_code["marker_legend"]

    fig, ax = plt.subplots(1, 1, figsize=(10, 5))

    for i, (path, model) in enumerate(zip(experiment_log_folders, model_names)):
        fig, ax = plot_scaling_law(
            exp_log_dir=path,
            exp_name="num_time_steps",
            exp_plot_dir=None,
            fig=fig,
            ax=ax,
            fit_deg=1,
        )
        # Delete title
        ax.set_title("")
        ax.set_xlabel("Duration of training data (number of time steps)")
        ax.set_ylabel("MSE Loss")
        # Add experimental points legend
        ax.lines[-3].set_marker(model_marker_code[model])
        ax.lines[-3].set_color(model_color_code[model])
        ax.lines[-1].set_color(model_color_code[model])
        ax.lines[-2].set_marker("")

        if i != 0:
            # Delete baseline
            ax.lines[-2].remove()

    # Increase x and y label fontsize
    ax.xaxis.label.set_size(14)
    ax.yaxis.label.set_size(14)

    # Bold x and y labels
    ax.xaxis.label.set_weight("bold")
    ax.yaxis.label.set_weight("bold")

    # Handles and labels for first legend
    handles, labels = ax.get_legend_handles_labels()

    # Create the first legend
    legend1 = ax.legend(
        handles=marker_legend,
        loc="center right",
        bbox_to_anchor=(0.995, 0.85),
        title="Model",
    )
    ax.get_legend().get_title().set_fontstyle("italic")
    ax.get_legend().get_title().set_fontsize("large")
    ax.add_artist(legend1)

    ax.legend(
        handles, labels, loc="center left", bbox_to_anchor=(0.01, 0.25), fontsize=12
    )

    plt.show()

<<<<<<< HEAD
# OLD
=======

# 4. Hidden scaling
>>>>>>> 498ecf05
def hidden_scaling(experiment_log_folders, model_names, legend_code):
    """
    experiment_log_folders: list of paths to the experiment folders
    model_names: list of model names
    legend_code: dictionary with the color and marker codes
    """

    model_marker_code = legend_code["model_marker_code"]
    model_color_code = legend_code["model_color_code"]
    ds_color_code = legend_code["ds_color_code"]
    marker_legend = legend_code["marker_legend"]

    fig, ax = plt.subplots(1, 1, figsize=(10, 5))

    for i, (path, model) in enumerate(zip(experiment_log_folders, model_names)):
        fig, ax = plot_scaling_law(
            exp_log_dir=path,
            exp_name="hidden_size",
            exp_plot_dir=None,
            fig=fig,
            ax=ax,
            fit_deg=2,
        )
        # Delete title
        ax.set_title("")
        ax.set_xlabel("Hidden dimension")
        ax.set_ylabel("MSE Loss")
        # Add experimental points legend
        ax.lines[-3].set_marker(model_marker_code[model])
        ax.lines[-3].set_color(model_color_code[model])
        ax.lines[-1].set_color(model_color_code[model])
        ax.lines[-2].set_marker("")

        if i != 0:
            # Delete baseline
            ax.lines[-2].remove()

    # Increase x and y label fontsize
    ax.xaxis.label.set_size(14)
    ax.yaxis.label.set_size(14)

    # Bold x and y labels
    ax.xaxis.label.set_weight("bold")
    ax.yaxis.label.set_weight("bold")

    # Handles and labels for first legend
    handles, labels = ax.get_legend_handles_labels()

    # Create the first legend
    legend1 = ax.legend(
        handles=marker_legend,
        loc="center right",
        bbox_to_anchor=(0.995, 0.85),
        title="Model",
    )
    ax.get_legend().get_title().set_fontstyle("italic")
    ax.get_legend().get_title().set_fontsize("large")
    ax.add_artist(legend1)

    ax.legend(
        handles, labels, loc="center left", bbox_to_anchor=(0.01, 0.25), fontsize=12
    )

    plt.show()


# 5. Data scaling in individual datasets
def data_scaling_slopes(experiment_log_folders, model_names, legend_code):
    model_marker_code = legend_code["model_marker_code"]
    ds_color_code = legend_code["ds_color_code"]
    original_ds_color_code = legend_code["original_ds_color_code"]

    losses = []

    loss_df = pd.DataFrame(
        columns=["model", "dataset", "val_loss", "val_baseline", "exp_param"]
    )

    for i, (path, model) in enumerate(zip(experiment_log_folders, model_names)):
        # Loop through all experiments
        for file in np.sort(os.listdir(path)):
            # Skip if not starts with exp
            if not file.startswith("exp") or file.startswith("exp_"):
                continue

            # Get experiment directory
            exp_dir = os.path.join(path, file)

            # Experiment parameters
<<<<<<< HEAD
            exp_param, exp_title, exp_xaxis = experiment_parameter(exp_dir, key='time_steps_volume')
=======
            exp_param, exp_title, exp_xaxis = experiment_parameter(
                exp_dir, key="num_time_steps"
            )
>>>>>>> 498ecf05

            # Load validation losses per dataset
            tmp_df = pd.read_csv(
                os.path.join(exp_dir, "analysis", "validation_loss_per_dataset.csv")
            )

            # Add experiment parameter to dataframe
            tmp_df["exp_param"] = exp_param

            # Load train information
            train_info = pd.read_csv(
                os.path.join(exp_dir, "dataset", "train_dataset_info.csv")
            )

            # Dataset names used for training
            train_dataset_names = train_info["dataset"].unique()
            tmp_df["train_dataset_names"] = ", ".join(train_dataset_names)

            # Add model name to dataframe
            tmp_df["model"] = model

            # Add experiment to dataframe
            tmp_df["exp"] = file

            # Append to dataframe
            loss_df = pd.concat([loss_df, tmp_df], axis=0)

        # Make exp_param multi index with dataset
        loss_df = loss_df.set_index(["exp_param", "dataset"])

        # Drop NaNs
        loss_df = loss_df.dropna()

        losses.append(loss_df)

        loss_df = pd.DataFrame(
            columns=["dataset", "val_loss", "val_baseline", "exp_param"]
        )

    fig, ax = plt.subplots(2, 2, figsize=(15, 7))

    # Scaling law df
    slDF = pd.DataFrame(
        columns=[
            "model",
            "dataset",
            "slope",
            "intercept",
            "r_value",
            "num_worms_val_dataset",
        ]
    )

    # Create an empty list to hold custom legend patches
    legend_patches = []

    for subplot_idx, loss_df in enumerate(losses):
        if subplot_idx > 1:
            col = 1
        else:
            col = 0

        row = subplot_idx % 2

        if row == 1 and col == 1:
            continue

        # Plot validation loss vs. exp_param for all datasets
        for color_idx, dataset in enumerate(
            [
                "Kato2015",
                "Nichols2017",
                "Skora2018",
                "Kaplan2020",
                "Uzel2022",
                "Flavell2023",
                "Leifer2023",
            ]
        ):
            df_subset_model = loss_df.loc[
                loss_df.index.get_level_values("dataset") == dataset,
                ["val_loss", "val_baseline", "model"],
            ].reset_index()
            df_subset_model["reduced_loss"] = (
                df_subset_model["val_loss"] - df_subset_model["val_baseline"]
            )
            df_subset_model["reduced_loss"] = (
                df_subset_model["reduced_loss"]
                - df_subset_model["reduced_loss"].min()
                + 1e-6
            )

            color = ds_color_code[dataset[:-4]]
            model = df_subset_model["model"].values[0]

            # Append patches for legend
            legend_patches.append(mpatches.Patch(color=color, label=f"{dataset[:-4]}"))

            sns.scatterplot(
                data=df_subset_model,
                x="exp_param",
                y="val_loss",
                ax=ax[row, col],
                color=color,
                marker=model_marker_code[model],
            )
            sns.lineplot(
                data=df_subset_model,
                x="exp_param",
                y="val_baseline",
                ax=ax[row, col],
                linestyle="--",
                color=color,
            )

            # Annotate number of val. worms
            num_worms = loss_df.loc[
                loss_df.index.get_level_values("dataset") == dataset, "num_worms"
            ].values[0]
            # min_exp_param = df_subset_baseline['exp_param'].min()
            # max_val_baseline = df_subset_baseline['val_baseline'].max()
            # ax.annotate(r'$n_{val}=$'+f'{int(num_worms)}', (min_exp_param, max_val_baseline), textcoords="offset points", xytext=(0,2), ha='center', fontsize=8, color=color)

            # Log-log scale
            ax[row, col].set_xscale("log")
            ax[row, col].set_yscale("log")

            # Try to fit linear regression (log-log)
            try:
                x = np.log(df_subset_model["exp_param"].values)
                y = np.log(df_subset_model["val_loss"].values)
                slope, intercept, r_value, p_value, std_err = stats.linregress(x, y)
                fit_label = (
                    "y = {:.2e}x + {:.2e} (".format(slope, intercept)
                    + r"$R^2=$"
                    + "{})".format(round(r_value**2, 3))
                )
                ax[row, col].plot(
                    df_subset_model["exp_param"].values,
                    np.exp(intercept + slope * x),
                    linestyle="-",
                    color=color,
                )
            except:
                logger.info(
                    "Failed to fit linear regression (log-log scale) for dataset {}".format(
                        dataset
                    )
                )
                pass

            # Append to scaling law dataframe
            slDF = slDF.append(
                {
                    "model": model,
                    "dataset": dataset,
                    "slope": slope,
                    "intercept": intercept,
                    "r_value": r_value,
                    "num_worms_val_dataset": num_worms,
                },
                ignore_index=True,
            )

        # Adding the patches to the legend
        # legend1 = ax[subplot_idx].legend(loc='center right', fontsize='small', bbox_to_anchor=(1.29, 0.5))
        # ax[subplot_idx].add_artist(legend1)

        # Floating legend box for dataset colors
        # legend2 = ax.legend(handles=legend_patches, loc='center right', title="Datasets", fontsize='medium', bbox_to_anchor=(1.12, 0.5))
        # ax.add_artist(legend2)

        # Delete xlabel and ylabel
        ax[row, col].set_xlabel("")
        ax[row, col].set_ylabel("")

        # Set title
        ax[row, col].set_title("{} model".format(model), fontdict={"fontsize": 16})

    # Set axis labels and title
<<<<<<< HEAD
    ax[1,0].set_xlabel('Time steps per neuron', fontdict={'fontsize': 14, 'fontweight':'bold'})
    ax[0,1].set_xlabel('Time steps per neuron', fontdict={'fontsize': 14, 'fontweight':'bold'})
    ax[0,0].set_xlabel('Time steps per neuron', fontdict={'fontsize': 14, 'fontweight':'bold'})
    ax[0,0].set_ylabel('MSE Loss', fontdict={'fontsize': 14, 'fontweight':'bold'})
    ax[1,0].set_ylabel('MSE Loss', fontdict={'fontsize': 14, 'fontweight':'bold'})
    #ax[0,1].legend(handles=color_legend, loc='upper right', title='Validation datasets')

    ax[0,0].set_title('(A) LSTM model', fontdict={'fontsize': 16})
    ax[0,1].set_title('(B) Linear model', fontdict={'fontsize': 16})
    ax[1,0].set_title('(C) Transformer model', fontdict={'fontsize': 16})
=======
    ax[1, 0].set_xlabel(
        "Duration of training data (number of timesteps)",
        fontdict={"fontsize": 14, "fontweight": "bold"},
    )
    ax[0, 1].set_xlabel(
        "Duration of training data (number of timesteps)",
        fontdict={"fontsize": 14, "fontweight": "bold"},
    )
    ax[0, 0].set_ylabel("MSE Loss", fontdict={"fontsize": 14, "fontweight": "bold"})
    ax[1, 0].set_ylabel("MSE Loss", fontdict={"fontsize": 14, "fontweight": "bold"})
    # ax[0,1].legend(handles=color_legend, loc='upper right', title='Validation datasets')
>>>>>>> 498ecf05

    # Use seaborn's boxplot function with model on the x-axis
    sns.boxplot(
        data=slDF,
        x="model",
        y="slope",
        ax=ax[1, 1],
        color="lightgrey",
        showfliers=False,
        order=["Transformer", "Linear", "LSTM"],
    )  # You might want to set a neutral color for the boxplot

    for model, marker in model_marker_code.items():
<<<<<<< HEAD
        model_data = slDF[slDF['model'] == model]
        sns.stripplot(data=model_data, x='model', y='slope', hue='dataset', palette=original_ds_color_code, size=7, ax=ax[1,1],
                    order=['Transformer', 'Linear', 'LSTM'], dodge=True, marker=marker)

    ax[1,1].set_title('(D) Distribution of the data scaling exponents', fontsize=16)
    ax[1,1].set_ylabel(r'Scaling exponent $(e^{slope})$', fontsize=14, fontweight='bold')
    ax[1,1].set_xlabel('Model Architecture', fontsize=14, fontweight='bold')
=======
        model_data = slDF[slDF["model"] == model]
        sns.stripplot(
            data=model_data,
            x="model",
            y="slope",
            hue="dataset",
            palette=original_ds_color_code,
            size=7,
            ax=ax[1, 1],
            order=["Transformer", "Linear", "LSTM"],
            dodge=True,
            marker=marker,
        )

    ax[1, 1].set_title("Distribution of the data scaling exponents", fontsize=16)
    ax[1, 1].set_ylabel(
        r"Scaling exponent $(e^{slope})$", fontsize=14, fontweight="bold"
    )
    ax[1, 1].set_xlabel("Model Architecture", fontsize=14, fontweight="bold")
>>>>>>> 498ecf05

    # Remove the automatic legend
    ax[1, 1].get_legend().remove()

    # Get the legend object and set the legend labels with the dataset_labels list
    # leg = ax[1,1].legend(title='Validation dataset', loc='upper right')
    # for dataset_label, text in zip(dataset_labels, leg.get_texts()):
    #    text.set_text(dataset_label)

    # Place the y-axis label on the right side
    ax[1, 1].yaxis.set_label_position("right")
    ax[1, 1].yaxis.tick_right()

    # ax.legend(title='Validation dataset', loc='upper right')

    # Legend title in italic
    # ax[1,1].get_legend().get_title().set_fontsize('large')
    # ax[1,1].get_legend().get_title().set_fontstyle('italic')

    plt.tight_layout(pad=0.5)

    # Increase space between subplots
    plt.subplots_adjust(wspace=0.1, hspace=0.5)

    plt.show()

    return losses, slDF


# 6. Prediction gap
def prediction_gap(exp_nts_log_dir, legend_code, neuronID, datasetID, wormID):
    ds_color_code = legend_code["ds_color_code"]
    original_ds_color_code = legend_code["original_ds_color_code"]
    model_marker_code = legend_code["model_marker_code"]
    color_legend = legend_code["color_legend"]

    prediction_gap = {
        "exp": [],
        "dataset": [],
        "gap_mean": [],
        "gap_var": [],
        "num_time_steps": [],
    }

    fig = plt.figure(figsize=(12, 8))  # Create a figure

    # Create 2x2 grid
    gs = gridspec.GridSpec(2, 2, height_ratios=[0.8, 1])

    ax0 = plt.subplot(gs[0, 0])  # First subplot in the first row
    ax1 = plt.subplot(gs[0, 1])  # Second subplot in the first row
    ax2 = plt.subplot(gs[1, 0:2])  # Spanned subplot in the second row

    for exp_dir in np.sort(os.listdir(exp_nts_log_dir)):
        # Skip if not starts with exp
        if not exp_dir.startswith("exp") or exp_dir.startswith("exp_"):
            continue

        for exp_ds in np.sort(
            os.listdir(os.path.join(exp_nts_log_dir, exp_dir, "prediction", "val"))
        ):
            predictions_url = os.path.join(
                exp_nts_log_dir,
                exp_dir,
                "prediction",
                "val",
                exp_ds,
                "worm1",
                "predictions.csv",
            )
            named_neurons_url = os.path.join(
                exp_nts_log_dir,
                exp_dir,
                "prediction",
                "val",
                exp_ds,
                "worm1",
                "named_neurons.csv",
            )

            # Read csv files
            predictions = pd.read_csv(predictions_url)
            named_neurons = pd.read_csv(named_neurons_url)
            neurons = named_neurons["named_neurons"]

            context_data = predictions[predictions["Type"] == "Context"].drop(
                columns=["Type", "Unnamed: 1"]
            )
            context_data = context_data[neurons]  # Filter only named neurons

            ar_gen_data = predictions[predictions["Type"] == "AR Generation"].drop(
                columns=["Type", "Unnamed: 1"]
            )
            ar_gen_data = ar_gen_data[neurons]  # Filter only named neurons

            ground_truth_data = predictions[predictions["Type"] == "Ground Truth"].drop(
                columns=["Type", "Unnamed: 1"]
            )
            ground_truth_data = ground_truth_data[neurons]  # Filter only named neurons

            gt_gen_data = predictions[predictions["Type"] == "GT Generation"].drop(
                columns=["Type", "Unnamed: 1"]
            )
            gt_gen_data = gt_gen_data[neurons]  # Filter only named neurons

            # Compute gap between GT Generation and Ground Truth in the first time step, for all neurons
            gap = np.abs(gt_gen_data.iloc[0, :] - ground_truth_data.iloc[0, :])

            # Retrieve amount of data
<<<<<<< HEAD
            num_time_steps, _, _ = experiment_parameter(os.path.join(exp_nts_log_dir, exp_dir), key='time_steps_volume')
=======
            num_time_steps, _, _ = experiment_parameter(
                os.path.join(exp_nts_log_dir, exp_dir), key="num_time_steps"
            )
>>>>>>> 498ecf05

            # Save gap statistics
            prediction_gap["exp"].append(exp_dir)
            prediction_gap["dataset"].append(exp_ds)
            prediction_gap["gap_mean"].append(gap.mean())
            prediction_gap["gap_var"].append(gap.var())
            prediction_gap["num_time_steps"].append(num_time_steps)

    prediction_gap = pd.DataFrame(prediction_gap)

    # Plot gap mean with bar errors vs. num_time_steps for all datasets
<<<<<<< HEAD
    #fig, ax = plt.subplots(1,2, figsize=(10, 5))
=======
    fig, ax = plt.subplots(1, 2, figsize=(10, 5))
>>>>>>> 498ecf05

    dataset_names = prediction_gap["dataset"].unique()

    pred_slopes_info = {
        "dataset": [],
        "slope": [],
        "model": [],
    }

    for ds_name in np.sort(dataset_names):
        df_subset = prediction_gap[prediction_gap["dataset"] == ds_name]
        # Plot mean gap with var as yerr, use the color code as in the previous plot
<<<<<<< HEAD
        ax0.errorbar(df_subset['num_time_steps'], df_subset['gap_mean'], yerr=df_subset['gap_var'], color=ds_color_code[ds_name[:-4]], marker=model_marker_code['LSTM'], linestyle='')
=======
        ax[0].errorbar(
            df_subset["num_time_steps"],
            df_subset["gap_mean"],
            yerr=df_subset["gap_var"],
            color=ds_color_code[ds_name[:-4]],
            marker=model_marker_code["LSTM"],
            linestyle="",
        )
>>>>>>> 498ecf05

        # Try to fit linear regression (log-log)
        try:
            x = np.log(df_subset["num_time_steps"].values)
            y = np.log(df_subset["gap_mean"].values)
            slope, intercept, r_value, p_value, std_err = stats.linregress(x, y)
<<<<<<< HEAD
            fit_label = 'y = {:.2e}x + {:.2e} ('.format(slope, intercept)+r'$R^2=$'+'{})'.format(round(r_value**2, 3))
            ax0.plot(df_subset['num_time_steps'].values, np.exp(intercept + slope * x), color=ds_color_code[ds_name[:-4]], linestyle='-')
            pred_slopes_info['dataset'].append(ds_name)
            pred_slopes_info['slope'].append(slope)
            pred_slopes_info['model'].append('LSTM')
=======
            fit_label = (
                "y = {:.2e}x + {:.2e} (".format(slope, intercept)
                + r"$R^2=$"
                + "{})".format(round(r_value**2, 3))
            )
            ax[0].plot(
                df_subset["num_time_steps"].values,
                np.exp(intercept + slope * x),
                color=ds_color_code[ds_name[:-4]],
                linestyle="-",
            )
            pred_slopes_info["dataset"].append(ds_name)
            pred_slopes_info["slope"].append(slope)
            pred_slopes_info["model"].append("LSTM")
>>>>>>> 498ecf05
        except:
            pass

    # Set axis labels and title
<<<<<<< HEAD
    ax0.set_xlabel('Time steps per neuron', fontdict={'fontsize': 12, 'fontweight':'bold'})
    ax0.set_ylabel("Absolute mean gap", fontdict={'fontsize': 12, 'fontweight':'bold'})
    ax0.set_title('(A) LSTM model: evolution of prediction gap\nwith duration of training data', fontsize=16)

    # Log-log scale
    ax0.set_xscale('log')
    ax0.set_yscale('log')

    # boxplot slopes
    sns.boxplot(data=pred_slopes_info, x='model', y='slope', ax=ax1, color='lightgrey', showfliers=False)
    sns.stripplot(data=pred_slopes_info, x='model', y='slope', hue='dataset', palette=original_ds_color_code, size=7, ax=ax1, dodge=False,
                marker=model_marker_code['LSTM'], jitter=False)
    ax1.set_title('(B) LSTM model: variation in prediction\nscaling exponents', fontsize=16)
    ax1.set_ylabel(r'Scaling exponent $(e^{slope})$', fontsize=12, fontweight='bold')
    ax1.set_xlabel('Model Architecture', fontsize=12, fontweight='bold')
    ax1.yaxis.set_label_position("right")
    ax1.yaxis.tick_right()

    # Change legend title
    ax1.get_legend().set_title('Experimental dataset')
    ax1.legend(loc='upper right')
    # Change legend to color_legend
    ax1.get_legend().remove()
    ax1.legend(handles=color_legend, loc='upper right', title='Validation dataset')
=======
    ax[0].set_xlabel(
        "Duration of training data (number of timesteps)",
        fontdict={"fontsize": 12, "fontweight": "bold"},
    )
    ax[0].set_ylabel(
        "Absolute mean gap", fontdict={"fontsize": 12, "fontweight": "bold"}
    )
    ax[0].set_title(
        "LSTM model: evolution of prediction gap\nwith duration of training data",
        fontsize=16,
    )

    # Log-log scale
    ax[0].set_xscale("log")
    ax[0].set_yscale("log")

    # boxplot slopes
    sns.boxplot(
        data=pred_slopes_info,
        x="model",
        y="slope",
        ax=ax[1],
        color="lightgrey",
        showfliers=False,
    )
    sns.stripplot(
        data=pred_slopes_info,
        x="model",
        y="slope",
        hue="dataset",
        palette=original_ds_color_code,
        size=7,
        ax=ax[1],
        dodge=False,
        marker=model_marker_code["LSTM"],
        jitter=False,
    )
    ax[1].set_title(
        "LSTM model: variation in prediction\nscaling exponents", fontsize=16
    )
    ax[1].set_ylabel(r"Scaling exponent $(e^{slope})$", fontsize=12, fontweight="bold")
    ax[1].set_xlabel("Model Architecture", fontsize=12, fontweight="bold")
    ax[1].yaxis.set_label_position("right")
    ax[1].yaxis.tick_right()

    # Change legend title
    ax[1].get_legend().set_title("Experimental dataset")
    ax[1].legend(loc="upper right")
    # Change legend to color_legend
    ax[1].get_legend().remove()
    ax[1].legend(handles=color_legend, loc="upper right", title="Validation dataset")
>>>>>>> 498ecf05

    plt.tight_layout(pad=0.5)
    #plt.show()

    worms_to_plot = [wormID]
    neurons_to_plot = [neuronID]
    datasets_to_plot = [datasetID]

    #fig, ax = plt.subplots(figsize=(10, 5))

    for expID, exp_dir in enumerate(np.sort(os.listdir(exp_nts_log_dir))):
        # Skip if not starts with exp
        if not exp_dir.startswith("exp") or exp_dir.startswith("exp_"):
            continue

        exp_log_dir = os.path.join(exp_nts_log_dir, exp_dir)

        for type_ds in ["val"]:
            for ds_name in os.listdir(os.path.join(exp_log_dir, "prediction", type_ds)):
                for wormID in os.listdir(
                    os.path.join(exp_log_dir, "prediction", type_ds, ds_name)
                ):
                    # Skip if num_worms given
                    if worms_to_plot is not None:
                        if wormID not in worms_to_plot:
                            continue

                    # Skip if dataset given
                    if datasets_to_plot is not None:
                        if ds_name not in datasets_to_plot:
                            continue

                    url = os.path.join(
                        exp_log_dir,
                        "prediction",
                        type_ds,
                        ds_name,
                        wormID,
                        "predictions.csv",
                    )
                    neurons_url = os.path.join(
                        exp_log_dir,
                        "prediction",
                        type_ds,
                        ds_name,
                        wormID,
                        "named_neurons.csv",
                    )

                    # Acess the prediction directory
                    df = pd.read_csv(url)
                    df.set_index(["Type", "Unnamed: 1"], inplace=True)
                    df.index.names = ["Type", ""]

                    # Get the named neurons
                    neurons_df = pd.read_csv(neurons_url)
                    neurons = neurons_df["named_neurons"].tolist()

                    # Treat neurons_to_plot
                    if isinstance(neurons_to_plot, int):
                        neurons = np.random.choice(
                            neurons,
                            size=min(neurons_to_plot, len(neurons)),
                            replace=False,
                        ).tolist()
                    elif isinstance(neurons_to_plot, list):
                        # Skip neurons that are not available
                        neurons = [
                            neuron for neuron in neurons_to_plot if neuron in neurons
                        ]

                    seq_len = len(
                        pd.concat([df.loc["Context"], df.loc["Ground Truth"]], axis=0)
                    )
                    max_time_steps = len(
                        pd.concat([df.loc["Context"], df.loc["AR Generation"]], axis=0)
                    )
                    time_vector = np.arange(max_time_steps)

                    time_context = time_vector[: len(df.loc["Context"])]
                    time_ground_truth = time_vector[
                        len(df.loc["Context"]) - 1 : seq_len - 1
                    ]
                    time_gt_generated = time_vector[
                        len(df.loc["Context"]) - 1 : seq_len - 1
                    ]
                    time_ar_generated = time_vector[
                        len(df.loc["Context"]) - 1 : max_time_steps - 1
                    ]  # -1 for plot continuity

                    sns.set_style("whitegrid")

                    palette = sns.color_palette("tab10")
                    gt_color = palette[0]  # Blue
                    gt_generation_color = sns.color_palette(
                        "magma", n_colors=7
                    )  # orange (next time step prediction with gt)
                    ar_generation_color = sns.color_palette(
                        "magma", n_colors=7
                    )  # gree (autoregressive next time step prediction)

                    # logger.info(f'Plotting neuron predictions for {type_ds}/{wormID}...')

                    # Metadata textbox
                    metadata_text = "Signal from {} validation dataset".format(
                        ds_name[:-4]
                    )

                    # Amount of data
<<<<<<< HEAD
                    num_time_steps, _, _ = experiment_parameter(exp_log_dir, key='time_steps_volume')
=======
                    num_time_steps, _, _ = experiment_parameter(
                        exp_log_dir, key="num_time_steps"
                    )
>>>>>>> 498ecf05

                    for neuron in neurons:
                        ax.plot(
                            time_gt_generated,
                            df.loc["GT Generation", neuron],
                            color=gt_generation_color[expID],
                            label="Duration of training data: {}".format(
                                num_time_steps
                            ),
                        )
                        # ax.plot(time_ar_generated, df.loc['AR Generation', neuron], color=ar_generation_color[expID], label=num_time_steps)

<<<<<<< HEAD
                        ax2.plot(time_gt_generated, df.loc['GT Generation', neuron], color=gt_generation_color[expID], label='TSN: {:.2f}'.format(num_time_steps))
                        #ax.plot(time_ar_generated, df.loc['AR Generation', neuron], color=ar_generation_color[expID], label=num_time_steps)
                    
=======
>>>>>>> 498ecf05
                    if expID == 1:
                        up_gap_val = df.loc["Ground Truth", neuron].iloc[0]
                        low_gap_val = df.loc["GT Generation", neuron].iloc[0]

<<<<<<< HEAD
    ax2.plot(time_context, df.loc['Context', neuron], color=gt_color, label='Ground truth activity')
    ax2.plot(time_ground_truth, df.loc['Ground Truth', neuron], color=gt_color)

    # Fill the context window
    ax2.axvspan(time_context[0], time_context[-1], alpha=0.1, color=gt_color, label='Context window')

    ax2.set_title(f"(C) Teacher forcing generation of {neuron}'s Neuronal Activity", fontsize=16)
    ax2.set_xlabel('Time (s)', fontsize=14, fontweight='bold')
    ax2.set_ylabel('Activity ($\Delta F / F$)', fontsize=14, fontweight='bold')
    ax2.legend(loc='upper right')

    # Add metadata textbox in upper left corner
    ax2.text(0.02, 0.95, metadata_text,
            transform=ax2.transAxes,
            fontsize=8,
            verticalalignment='top',
            bbox=dict(boxstyle='round, pad=1', facecolor='white', edgecolor='black', alpha=0.5)
            )
=======
    ax.plot(
        time_context,
        df.loc["Context", neuron],
        color=gt_color,
        label="Ground truth activity",
    )
    ax.plot(time_ground_truth, df.loc["Ground Truth", neuron], color=gt_color)

    # Fill the context window
    ax.axvspan(
        time_context[0],
        time_context[-1],
        alpha=0.1,
        color=gt_color,
        label="Context window",
    )

    ax.set_title(
        f"Teacher forcing generation of {neuron}'s Neuronal Activity", fontsize=16
    )
    ax.set_xlabel("Time steps (s)", fontsize=14, fontweight="bold")
    ax.set_ylabel("Activity ($\Delta F / F$)", fontsize=14, fontweight="bold")
    ax.legend(loc="upper right")

    # Add metadata textbox in upper left corner
    ax.text(
        0.02,
        0.95,
        metadata_text,
        transform=ax.transAxes,
        fontsize=8,
        verticalalignment="top",
        bbox=dict(
            boxstyle="round, pad=1", facecolor="white", edgecolor="black", alpha=0.5
        ),
    )
>>>>>>> 498ecf05

    ax2.set_xlim([0, 240])

    # Vertical line to show gap
<<<<<<< HEAD
    ax2.plot([120, 120], [up_gap_val, low_gap_val], color='black', linestyle='--', linewidth=1)
    # Text box with gap
    ax2.text(116, (up_gap_val+low_gap_val)/2, 'Gap'.format(up_gap_val-low_gap_val), fontsize=10, horizontalalignment='center', verticalalignment='center')

=======
    ax.plot(
        [120, 120],
        [up_gap_val, low_gap_val],
        color="black",
        linestyle="--",
        linewidth=1,
    )
    # Text box with gap
    ax.text(
        116,
        (up_gap_val + low_gap_val) / 2,
        "Gap".format(up_gap_val - low_gap_val),
        fontsize=10,
        horizontalalignment="center",
        verticalalignment="center",
    )
>>>>>>> 498ecf05

    plt.tight_layout()

    # Save figure
    plt.show()

    return prediction_gap


# 7. Predictions
def plot_zoom(
    ax,
    time_vector,
    max_time_steps,
    context,
    gt_lstm,
    gt_gen_lstm,
    gt_gen_tr,
    gt_gen_lin,
    model_color_code,
    time_range=[140, 160],
):
    # Teacher forcing plot
    ax.plot(
        time_vector[: len(context)],
        context,
        color="tab:red",
        label="Ground truth activity",
        linewidth=2,
    )
    ax.plot(
        time_vector[len(context) - 1 : max_time_steps],
        gt_lstm,
        color="tab:red",
        linewidth=2,
    )
    ax.plot(
        time_vector[len(context) - 1 : max_time_steps],
        gt_gen_lstm,
        color=model_color_code["LSTM"],
        label="LSTM",
    )
    ax.plot(
        time_vector[len(context) - 1 : max_time_steps],
        gt_gen_tr,
        color=model_color_code["Transformer"],
        label="Transformer",
    )
    ax.plot(
        time_vector[len(context) - 1 : max_time_steps],
        gt_gen_lin,
        color=model_color_code["Linear"],
        label="Linear",
    )

    # Baseline model prediction
    baseline_activity = np.zeros(len(gt_lstm))
    baseline_activity[0] = context.iloc[-2]
    baseline_activity[1:] = gt_lstm[:-1]
    ax.plot(
        time_vector[len(context) - 1 : max_time_steps],
        baseline_activity,
        color="black",
        linestyle="--",
        label="Baseline model",
    )

    ax.set_xlim(time_range)
    ax.set_ylim(ax.get_ylim())  # Keep y-limits the same as the main plot


def predictions(experiment_log_folders, model_names, legend_code):
    model_color_code = legend_code["model_color_code"]

    predictions_df = []

    for i, (log_dir, model) in enumerate(zip(experiment_log_folders, model_names)):
        # Access the experiments

        for exp_dir in os.listdir(log_dir):
            # Skip if not starts with exp
            if not exp_dir.startswith("exp") or exp_dir.startswith("exp_"):
                continue

            val_pred_path = os.path.join(log_dir, exp_dir, "prediction", "val")
            train_pred_path = os.path.join(log_dir, exp_dir, "prediction", "train")

            # Loop through all validation datasets
            for pred_path, ds_type in zip(
                [val_pred_path, train_pred_path], ["val", "train"]
            ):
                for ds_name in np.sort(os.listdir(val_pred_path)):
                    # Access validation (or train) predictions
                    pred_url = os.path.join(
                        pred_path, ds_name, "worm1", "predictions.csv"
                    )

                    # Load predictions
                    pred_df = pd.read_csv(pred_url)

                    # Access named neurons
                    # pred_df['named_neurons_filter'] = os.path.join(pred_path, ds_name, 'worm1', 'named_neurons.csv')

                    # Save dataset type
                    pred_df["dataset_type"] = ds_type

                    # Save model
                    pred_df["model"] = model

                    # Save experiment parameter
                    num_time_steps, _, _ = experiment_parameter(
                        os.path.join(log_dir, exp_dir), key="num_time_steps"
                    )
                    pred_df["num_time_steps"] = num_time_steps

                    # Save experiment
                    pred_df["exp"] = exp_dir

                    # Save dataset
                    pred_df["dataset"] = ds_name

                    # Save dataframe
                    predictions_df.append(pred_df)

    predictions_df = pd.concat(predictions_df, axis=0)

    # Plot predictions
    dataset_names = [
        "Kato2015",
        "Nichols2017",
        "Skora2018",
        "Kaplan2020",
        "Uzel2022",
        "Flavell2023",
        "Leifer2023",
    ]
    ds_type = "val"
    models = ["LSTM", "Transformer", "Linear"]
    exp = "exp5"  # model trained with maximum amount of data
    neuron_to_plot = "AVER"

    fig, ax = plt.subplots(len(dataset_names), 2, figsize=(20, 5 * len(dataset_names)))

    row_mapping = {
        "Kato2015": 0,
        "Nichols2017": 1,
        "Skora2018": 2,
        "Kaplan2020": 3,
        "Uzel2022": 4,
        "Flavell2023": 5,
        "Leifer2023": 6,
    }

    for subplot_row, ds_name in enumerate(dataset_names):
        metadata_text = "Dataset: {}".format(ds_name[:-4] + " (" + ds_name[-4:] + ")")

        gt_lstm = predictions_df.query(
            f'dataset_type == "{ds_type}" and dataset == "{ds_name}" and model == "LSTM" and exp == "{exp}" and Type == "Ground Truth"'
        )[neuron_to_plot]
        gt_tr = predictions_df.query(
            f'dataset_type == "{ds_type}" and dataset == "{ds_name}" and model == "Transformer" and exp == "{exp}" and Type == "Ground Truth"'
        )[neuron_to_plot]
        gt_lin = predictions_df.query(
            f'dataset_type == "{ds_type}" and dataset == "{ds_name}" and model == "Linear" and exp == "{exp}" and Type == "Ground Truth"'
        )[neuron_to_plot]

        gt_gen_lstm = predictions_df.query(
            f'dataset_type == "{ds_type}" and dataset == "{ds_name}" and model == "LSTM" and exp == "{exp}" and Type == "GT Generation"'
        )[neuron_to_plot]
        gt_gen_tr = predictions_df.query(
            f'dataset_type == "{ds_type}" and dataset == "{ds_name}" and model == "Transformer" and exp == "{exp}" and Type == "GT Generation"'
        )[neuron_to_plot]
        gt_gen_lin = predictions_df.query(
            f'dataset_type == "{ds_type}" and dataset == "{ds_name}" and model == "Linear" and exp == "{exp}" and Type == "GT Generation"'
        )[neuron_to_plot]

        ar_gen_lstm = predictions_df.query(
            f'dataset_type == "{ds_type}" and dataset == "{ds_name}" and model == "LSTM" and exp == "{exp}" and Type == "AR Generation"'
        )[neuron_to_plot]
        ar_gen_tr = predictions_df.query(
            f'dataset_type == "{ds_type}" and dataset == "{ds_name}" and model == "Transformer" and exp == "{exp}" and Type == "AR Generation"'
        )[neuron_to_plot]
        ar_gen_lin = predictions_df.query(
            f'dataset_type == "{ds_type}" and dataset == "{ds_name}" and model == "Linear" and exp == "{exp}" and Type == "AR Generation"'
        )[neuron_to_plot]

        context_lstm = predictions_df.query(
            f'dataset_type == "{ds_type}" and dataset == "{ds_name}" and model == "LSTM" and exp == "{exp}" and Type == "Context"'
        )[neuron_to_plot]
        context_tr = predictions_df.query(
            f'dataset_type == "{ds_type}" and dataset == "{ds_name}" and model == "Transformer" and exp == "{exp}" and Type == "Context"'
        )[neuron_to_plot]
        context_lin = predictions_df.query(
            f'dataset_type == "{ds_type}" and dataset == "{ds_name}" and model == "Linear" and exp == "{exp}" and Type == "Context"'
        )[neuron_to_plot]

        max_time_steps = len(context_lstm) + len(gt_lstm) - 1
        time_vector = np.arange(max_time_steps)

        # Teatcher focing plot
        ax[row_mapping[ds_name], 0].plot(
            time_vector[: len(context_lstm)],
            context_lstm,
            color="tab:red",
            label="Ground truth activity",
        )  # Plot context
        ax[row_mapping[ds_name], 0].plot(
            time_vector[len(context_lstm) - 1 : max_time_steps],
            gt_lstm,
            color="tab:red",
        )  # Plot ground truth
        ax[row_mapping[ds_name], 0].plot(
            time_vector[len(context_lstm) - 1 : max_time_steps],
            gt_gen_lstm,
            color=model_color_code["LSTM"],
            label="LSTM",
        )  # Plot ground truth generation
        ax[row_mapping[ds_name], 0].plot(
            time_vector[len(context_lstm) - 1 : max_time_steps],
            gt_gen_tr,
            color=model_color_code["Transformer"],
            label="Transformer",
        )  # Plot ground truth generation
        ax[row_mapping[ds_name], 0].plot(
            time_vector[len(context_lstm) - 1 : max_time_steps],
            gt_gen_lin,
            color=model_color_code["Linear"],
            label="Linear",
        )  # Plot ground truth generation

        # Autoregressive plot
        ax[row_mapping[ds_name], 1].plot(
            time_vector[: len(context_lstm)],
            context_lstm,
            color="tab:red",
            label="Ground truth activity",
        )  # Plot context
        ax[row_mapping[ds_name], 1].plot(
            time_vector[len(context_lstm) - 1 : max_time_steps],
            gt_lstm,
            color="tab:red",
        )  # Plot ground truth
        ax[row_mapping[ds_name], 1].plot(
            time_vector[len(context_lstm) - 1 : max_time_steps],
            ar_gen_lstm,
            color=model_color_code["LSTM"],
            label="LSTM",
        )  # Plot autoregressive generation
        ax[row_mapping[ds_name], 1].plot(
            time_vector[len(context_lstm) - 1 : max_time_steps],
            ar_gen_tr,
            color=model_color_code["Transformer"],
            label="Transformer",
        )  # Plot ground truth generation
        ax[row_mapping[ds_name], 1].plot(
            time_vector[len(context_lstm) - 1 : max_time_steps],
            ar_gen_lin,
            color=model_color_code["Linear"],
            label="Linear",
        )  # Plot ground truth generation

        # Fill context with tab:blue
        ax[row_mapping[ds_name], 0].axvspan(
            time_vector[0],
            time_vector[len(context_lstm) - 1],
            alpha=0.15,
            color="tab:red",
            label="Context window",
        )
        ax[row_mapping[ds_name], 1].axvspan(
            time_vector[0],
            time_vector[len(context_lstm) - 1],
            alpha=0.15,
            color="tab:red",
            label="Context window",
        )
        ax[row_mapping[ds_name], 0].set_ylabel(
            "Activity ($\Delta F / F$)", fontsize=14, fontweight="bold"
        )

        ax[row_mapping[ds_name], 0].legend(
            loc="upper left", title=metadata_text, fontsize=12, title_fontsize=12
        )
        ax[row_mapping[ds_name], 1].legend(
            loc="upper left", title=metadata_text, fontsize=12, title_fontsize=12
        )

        # Limit x-axis to 240
        ax[row_mapping[ds_name], 0].set_xlim([0, 240])
        ax[row_mapping[ds_name], 1].set_xlim([0, 240])

    ax[-1, 0].set_xlabel("Time steps (s)", fontsize=14, fontweight="bold")
    ax[-1, 1].set_xlabel("Time steps (s)", fontsize=14, fontweight="bold")

    ax[0, 0].set_title(
        f"Teacher forcing generation of {neuron_to_plot}'s Neuronal Activity",
        fontsize=16,
    )
    ax[0, 1].set_title(
        f"Autoregressive generation of {neuron_to_plot}'s Neuronal Activity",
        fontsize=16,
    )

    plt.tight_layout()
    plt.show()

    return predictions_df


def teacher_forcing(experiment_log_folders, model_names, legend_code):
    model_color_code = legend_code["model_color_code"]

    predictions_df = []

    for i, (log_dir, model) in enumerate(zip(experiment_log_folders, model_names)):
        # Access the experiments

        for exp_dir in os.listdir(log_dir):
            # Skip if not starts with exp
            if not exp_dir.startswith("exp") or exp_dir.startswith("exp_"):
                continue

            val_pred_path = os.path.join(log_dir, exp_dir, "prediction", "val")
            train_pred_path = os.path.join(log_dir, exp_dir, "prediction", "train")

            # Loop through all validation datasets
            for pred_path, ds_type in zip(
                [val_pred_path, train_pred_path], ["val", "train"]
            ):
                for ds_name in np.sort(os.listdir(val_pred_path)):
                    # Access validation (or train) predictions
                    pred_url = os.path.join(
                        pred_path, ds_name, "worm1", "predictions.csv"
                    )

                    # Load predictions
                    pred_df = pd.read_csv(pred_url)

                    # Access named neurons
                    # pred_df['named_neurons_filter'] = os.path.join(pred_path, ds_name, 'worm1', 'named_neurons.csv')

                    # Save dataset type
                    pred_df["dataset_type"] = ds_type

                    # Save model
                    pred_df["model"] = model

                    # Save experiment parameter
                    num_time_steps, _, _ = experiment_parameter(
                        os.path.join(log_dir, exp_dir), key="num_time_steps"
                    )
                    pred_df["num_time_steps"] = num_time_steps

                    # Save experiment
                    pred_df["exp"] = exp_dir

                    # Save dataset
                    pred_df["dataset"] = ds_name

                    # Save dataframe
                    predictions_df.append(pred_df)

    predictions_df = pd.concat(predictions_df, axis=0)

    dataset_names = [
        "Kato2015",
        "Skora2018",
        "Nichols2017",
        "Kaplan2020",
        "Uzel2022",
        "Flavell2023",
        "Leifer2023",
    ]
    ds_type = "val"
    exp = "exp5"  # model trained with maximum amount of data
    neuron_to_plot = "AVER"

    fig = plt.figure(
        figsize=(20, 5 * len(dataset_names) // 3)
    )  # Adjusted to account for 3 columns.

    row_mapping = {
        "Kato2015": (0, 0),
        "Skora2018": (0, 1),
        "Nichols2017": (0, 2),
        "Kaplan2020": (0, 2),
        "Uzel2022": (1, 0),
        "Flavell2023": (1, 1),
        "Leifer2023": (1, 2),
    }

    for subplot_row, ds_name in enumerate(dataset_names):
        metadata_text = "Dataset: {}".format(ds_name[:-4] + " (" + ds_name[-4:] + ")")

        gt_lstm = predictions_df.query(
            f'dataset_type == "{ds_type}" and dataset == "{ds_name}" and model == "LSTM" and exp == "{exp}" and Type == "Ground Truth"'
        )[neuron_to_plot]

        gt_gen_lstm = predictions_df.query(
            f'dataset_type == "{ds_type}" and dataset == "{ds_name}" and model == "LSTM" and exp == "{exp}" and Type == "GT Generation"'
        )[neuron_to_plot]
        gt_gen_tr = predictions_df.query(
            f'dataset_type == "{ds_type}" and dataset == "{ds_name}" and model == "Transformer" and exp == "{exp}" and Type == "GT Generation"'
        )[neuron_to_plot]
        gt_gen_lin = predictions_df.query(
            f'dataset_type == "{ds_type}" and dataset == "{ds_name}" and model == "Linear" and exp == "{exp}" and Type == "GT Generation"'
        )[neuron_to_plot]

        context_lstm = predictions_df.query(
            f'dataset_type == "{ds_type}" and dataset == "{ds_name}" and model == "LSTM" and exp == "{exp}" and Type == "Context"'
        )[neuron_to_plot]

        max_time_steps = len(context_lstm) + len(gt_lstm) - 1
        time_vector = np.arange(max_time_steps)

        # Get the corresponding row and col index for the subplot.
        row, col = row_mapping[ds_name]
        ax = plt.subplot2grid(
            (len(dataset_names) // 3, 3), (row, col)
        )  # 3 columns subplot grid

        # Teacher forcing plot
        ax.plot(
            time_vector[: len(context_lstm)],
            context_lstm,
            color="tab:red",
            label="Ground truth activity",
            linewidth=2,
        )
        ax.plot(
            time_vector[len(context_lstm) - 1 : max_time_steps],
            gt_lstm,
            color="tab:red",
            linewidth=2,
        )
        ax.plot(
            time_vector[len(context_lstm) - 1 : max_time_steps],
            gt_gen_lstm,
            color=model_color_code["LSTM"],
            label="LSTM",
        )
        ax.plot(
            time_vector[len(context_lstm) - 1 : max_time_steps],
            gt_gen_tr,
            color=model_color_code["Transformer"],
            label="Transformer",
        )
        ax.plot(
            time_vector[len(context_lstm) - 1 : max_time_steps],
            gt_gen_lin,
            color=model_color_code["Linear"],
            label="Linear",
        )

        # Baseline model prediction
        baseline_activity = np.zeros(len(gt_lstm))
        baseline_activity[0] = context_lstm.iloc[-2]
        baseline_activity[1:] = gt_lstm[:-1]
        ax.plot(
            time_vector[len(context_lstm) - 1 : max_time_steps],
            baseline_activity,
            color="black",
            linestyle="--",
            label="Baseline model",
        )

        ax.axvspan(
            time_vector[0],
            time_vector[len(context_lstm) - 1],
            alpha=0.15,
            color="tab:red",
            label="Context window",
        )
        ax.set_ylabel("Activity ($\Delta F / F$)", fontsize=14, fontweight="bold")
        ax.legend(loc="upper left", title=metadata_text, fontsize=12, title_fontsize=12)
        ax.set_xlim([0, 240])
<<<<<<< HEAD
        
=======

        if col == 1:  # Add zoom for the second subplot in each row
            axins = inset_axes(ax, width="30%", height="30%", loc="upper left")
            plot_zoom(
                axins,
                time_vector,
                max_time_steps,
                context_lstm,
                gt_lstm,
                gt_gen_lstm,
                gt_gen_tr,
                gt_gen_lin,
                model_color_code,
                time_range=[140, 160],
            )
            axins.legend().remove()

>>>>>>> 498ecf05
        # Only set ylabel for the leftmost plots
        if col == 0:
            ax.set_ylabel("Activity ($\Delta F / F$)", fontsize=14, fontweight="bold")
        else:
            ax.set_ylabel("")

        # Only set xlabel for the bottom center plot
        if row == (len(dataset_names) // 3 - 1) and col == 1:
            ax.set_xlabel("Time steps (s)", fontsize=14, fontweight="bold")

        # Only place the legend in the right-top plot
        if row == 0 and col == 2:
            ax.legend(
                loc="upper right", title=metadata_text, fontsize=12, title_fontsize=12
            )
        else:
            ax.legend().remove()
            # Add a text box with the dataset metadata
            ax.text(
                0.95,
                0.95,
                metadata_text,
                transform=ax.transAxes,
                fontsize=12,
                verticalalignment="top",
                horizontalalignment="right",
                bbox=dict(
                    boxstyle="round, pad=0.5",
                    facecolor="white",
                    edgecolor="black",
                    alpha=0.5,
                ),
            )

        # Set title for the middle plot of the first row, if needed.
        if row == 0 and col == 1:
            ax.set_title(
                f"Teacher forcing generation of {neuron_to_plot}'s Neuronal Activity",
                fontsize=16,
            )

    # plt.tight_layout()
    plt.show()

<<<<<<< HEAD
def autoregressive(experiment_log_folders, model_names, legend_code):

    model_color_code = legend_code['model_color_code']

    predictions_df = []

    for i, (log_dir, model) in enumerate(zip(experiment_log_folders, model_names)):
        
        # Access the experiments

        for exp_dir in os.listdir(log_dir):

            # Skip if not starts with exp
            if not exp_dir.startswith('exp') or exp_dir.startswith('exp_'):
                continue
            
            val_pred_path = os.path.join(log_dir, exp_dir, 'prediction', 'val')
            train_pred_path = os.path.join(log_dir, exp_dir, 'prediction', 'train')

            # Loop through all validation datasets
            for pred_path, ds_type in zip([val_pred_path, train_pred_path], ['val', 'train']):
                
                for ds_name in np.sort(os.listdir(val_pred_path)):
                    
                    # Access validation (or train) predictions
                    pred_url = os.path.join(pred_path, ds_name, 'worm1', 'predictions.csv')

                    # Load predictions
                    pred_df = pd.read_csv(pred_url)
                    
                    # Access named neurons
                    #pred_df['named_neurons_filter'] = os.path.join(pred_path, ds_name, 'worm1', 'named_neurons.csv')

                    # Save dataset type
                    pred_df['dataset_type'] = ds_type

                    # Save model
                    pred_df['model'] = model

                    # Save experiment parameter
                    num_time_steps, _, _ = experiment_parameter(os.path.join(log_dir, exp_dir), key='num_time_steps')
                    pred_df['num_time_steps'] = num_time_steps

                    # Save experiment
                    pred_df['exp'] = exp_dir

                    # Save dataset
                    pred_df['dataset'] = ds_name

                    # Save dataframe
                    predictions_df.append(pred_df)

    predictions_df = pd.concat(predictions_df, axis=0)

    dataset_names = ['Kato2015', 'Skora2018', 'Nichols2017', 'Kaplan2020', 'Uzel2022', 'Flavell2023', 'Leifer2023']
    ds_type = 'val'
    exp = 'exp5'  # model trained with maximum amount of data
    neuron_to_plot = 'AVER'

    fig = plt.figure(figsize=(20, 5 * len(dataset_names)//3))  # Adjusted to account for 3 columns.

    row_mapping = {
        'Kato2015': (0, 0),
        'Skora2018': (0, 1),
        'Nichols2017': (0, 2),
        'Kaplan2020': (0, 2),
        'Uzel2022': (1, 0),
        'Flavell2023': (1, 1),
        'Leifer2023': (1, 2),
    }

    for subplot_row, ds_name in enumerate(dataset_names):
        
        metadata_text = 'Dataset: {}'.format(ds_name[:-4]+' ('+ds_name[-4:]+')')

        gt_lstm = predictions_df.query(f'dataset_type == "{ds_type}" and dataset == "{ds_name}" and model == "LSTM" and exp == "{exp}" and Type == "Ground Truth"')[neuron_to_plot]


        ar_gen_lstm = predictions_df.query(f'dataset_type == "{ds_type}" and dataset == "{ds_name}" and model == "LSTM" and exp == "{exp}" and Type == "AR Generation"')[neuron_to_plot]
        ar_gen_tr = predictions_df.query(f'dataset_type == "{ds_type}" and dataset == "{ds_name}" and model == "Transformer" and exp == "{exp}" and Type == "AR Generation"')[neuron_to_plot]
        ar_gen_lin = predictions_df.query(f'dataset_type == "{ds_type}" and dataset == "{ds_name}" and model == "Linear" and exp == "{exp}" and Type == "AR Generation"')[neuron_to_plot]

        context_lstm = predictions_df.query(f'dataset_type == "{ds_type}" and dataset == "{ds_name}" and model == "LSTM" and exp == "{exp}" and Type == "Context"')[neuron_to_plot]
  
        max_time_steps = len(context_lstm) + len(gt_lstm) - 1
        time_vector = np.arange(max_time_steps)
        
        # Get the corresponding row and col index for the subplot.
        row, col = row_mapping[ds_name]
        ax = plt.subplot2grid((len(dataset_names)//3, 3), (row, col))  # 3 columns subplot grid
        
        # Autoregressive plot
        ax.plot(time_vector[:len(context_lstm)], context_lstm, color='tab:red', label='Ground truth activity', linewidth=2)
        ax.plot(time_vector[len(context_lstm)-1:max_time_steps], gt_lstm, color='tab:red', linewidth=2)
        ax.plot(time_vector[len(context_lstm)-1:max_time_steps], ar_gen_lstm, color=model_color_code['LSTM'], label='LSTM')
        ax.plot(time_vector[len(context_lstm)-1:max_time_steps], ar_gen_tr, color=model_color_code['Transformer'], label='Transformer')
        ax.plot(time_vector[len(context_lstm)-1:max_time_steps], ar_gen_lin, color=model_color_code['Linear'], label='Linear')
        
        ax.axvspan(time_vector[0], time_vector[len(context_lstm)-1], alpha=0.15, color='tab:red', label='Context window')
        ax.set_ylabel('Activity ($\Delta F / F$)', fontsize=14, fontweight='bold')
        ax.legend(loc='upper left', title=metadata_text, fontsize=12, title_fontsize=12)
        ax.set_xlim([0, 240])
        
        # Only set ylabel for the leftmost plots
        if col == 0:
            ax.set_ylabel('Activity ($\Delta F / F$)', fontsize=14, fontweight='bold')
        else:
            ax.set_ylabel('')
            
        # Only set xlabel for the bottom center plot
        if row == (len(dataset_names)//3 - 1) and col == 1:
            ax.set_xlabel('Time steps (s)', fontsize=14, fontweight='bold')
        
        # Only place the legend in the right-top plot
        if row == 0 and col == 2:
            ax.legend(loc='upper right', title=metadata_text, fontsize=12, title_fontsize=12)
        else:
            ax.legend().remove()
            # Add a text box with the dataset metadata
            ax.text(0.95, 0.95, metadata_text,
                    transform=ax.transAxes,
                    fontsize=12,
                    verticalalignment='top',
                    horizontalalignment='right',
                    bbox=dict(boxstyle='round, pad=0.5', facecolor='white', edgecolor='black', alpha=0.5)
                    )
            
        # Set title for the middle plot of the first row, if needed.
        if row == 0 and col == 1: 
            ax.set_title(f"Autoregressive generation of {neuron_to_plot}'s Neuronal Activity", fontsize=16)
            
    #plt.tight_layout()
    plt.show()
=======
>>>>>>> 498ecf05

# 8. Cross dataset
def cross_dataset(experiment_log_folders, model_names, legend_code):
    dataset_labels = legend_code["dataset_labels"]

    analysis_df = pd.DataFrame(
        columns=[
            "exp",
            "model",
            "train_dataset",
            "val_dataset",
            "val_loss",
            "val_baseline",
        ]
    )

    for log_dir, model in zip(experiment_log_folders, model_names):
        for exp_dir in np.sort(os.listdir(log_dir)):
            # Skip if not starts with exp
            if not exp_dir.startswith("exp") or exp_dir.startswith("exp_"):
                continue

            val_url = os.path.join(
                log_dir, exp_dir, "analysis", "validation_loss_per_dataset.csv"
            )
            train_ds_url = os.path.join(
                log_dir, exp_dir, "dataset", "train_dataset_info.csv"
            )

            val_df = pd.read_csv(val_url)
            val_df["exp"] = exp_dir
            val_df["model"] = model

            train_dataset_info = pd.read_csv(train_ds_url)
            val_df["train_dataset"] = train_dataset_info["dataset"].unique()[0]

            # Change 'dataset' column name to 'val_dataset'
            val_df = val_df.rename(columns={"dataset": "val_dataset"})

            # Swap uzel and kaplan
            val_df = val_df.iloc[[0, 1, 2, 4, 3, 5, 6], :]
            val_df = val_df.reset_index(drop=True)

            analysis_df = pd.concat([analysis_df, val_df], axis=0)

    train_ds_names = [
        "Kato2015",
        "Nichols2017",
        "Skora2018",
        "Kaplan2020",
        "Uzel2022",
        "Flavell2023",
        "Leifer2023",
    ]
    val_ds_names = analysis_df["val_dataset"].unique()
    models = analysis_df["model"].unique()

    # Figure size
    fig, ax = plt.subplots(1, len(models), figsize=(12, 4), sharex="col", sharey="row")

    # Initialize vmin and vmax for the color scale
    vmin = analysis_df["val_loss"].min()
    vmax = analysis_df["val_loss"].max()

    for i, model_name in enumerate(models):
        # Filter data for the specific model
        df_model_subset = analysis_df[analysis_df["model"] == model_name]

        # Create an empty matrix for the heatmap data
        heatmap_data = pd.DataFrame(columns=train_ds_names, index=val_ds_names)

        for train_ds in train_ds_names:
            for val_ds in val_ds_names:
                value = df_model_subset[
                    (df_model_subset["train_dataset"] == train_ds)
                    & (df_model_subset["val_dataset"] == val_ds)
                ]["val_loss"].values
                if value:
                    heatmap_data.at[val_ds, train_ds] = value[0]

        # Plot the heatmap
        sns.heatmap(
            heatmap_data.astype(float),
            cmap="magma_r",
            ax=ax[i],
            annot=True,
            square=True,
            cbar=False,
            vmin=vmin,
            vmax=vmax,
        )
        ax[i].set_title("{}".format(model_name), fontsize=16)
        # Set xlabel
        ax[i].set_xlabel("Train dataset", fontsize=14, fontweight="bold")
        ax[i].set_xticklabels(dataset_labels[:-1], rotation=90, fontsize=10)
        # Set ylabel
        ax[0].set_ylabel("Validation dataset", fontsize=14, fontweight="bold")
        ax[i].set_yticklabels(dataset_labels[:-1], rotation=0, fontsize=10)
        # Set xticks

    # Add a single colorbar at the rightmost part
    cbar_ax = fig.add_axes(
        [0.92, 0.125, 0.02, 0.755]
    )  # [left, bottom, width, height] of the colorbar axes in figure coordinates.
    fig.colorbar(
        ax[-1].collections[0], cax=cbar_ax
    )  # ax[-1].collections[0] grabs the colormap of the last subplot

    # Add title to cmap
    cbar_ax.set_ylabel(
        "Validation loss (MSE)",
        fontsize=12,
        fontweight="bold",
        rotation=90,
        labelpad=-57,
    )

    plt.tight_layout(pad=0.1)
    plt.subplots_adjust(
        right=0.9
    )  # adjust the rightmost part to make room for the colorbar
    plt.show()<|MERGE_RESOLUTION|>--- conflicted
+++ resolved
@@ -23,7 +23,6 @@
         "^": "Linear",
     }
 
-<<<<<<< HEAD
     model_labels = {
         "NetworkLSTM": "LSTM",
         "NeuralTransformer": "Transformer",
@@ -31,9 +30,6 @@
     }
 
     marker_colors = sns.color_palette('tab10', n_colors=len(markers))
-=======
-    marker_colors = sns.color_palette("tab10", n_colors=len(markers))
->>>>>>> 498ecf05
 
     # Create custom markers for models
     marker_legend = [
@@ -54,43 +50,11 @@
     color_palette = sns.color_palette("tab10", n_colors=7)
     # Add black color to the end of color palette
     color_palette.append((0, 0, 0))
-<<<<<<< HEAD
+
     datasets = ["Kato", "Nichols", "Skora", "Kaplan", "Uzel", "Flavell", "Leifer"]
 
     dataset_labels = ["Kato (2015)", "Nichols (2017)", "Skora (2018)", "Kaplan (2020)", "Uzel (2022)", "Flavell (2023)", "Leifer (2023)"]
     original_dataset_names = ["Kato2015", "Nichols2017", "Skora2018", "Kaplan2020", "Uzel2022", "Flavell2023", "Leifer2023"]
-=======
-    datasets = [
-        "Kato",
-        "Nichols",
-        "Skora",
-        "Kaplan",
-        "Uzel",
-        "Flavell",
-        "Leifer",
-        "Mixed",
-    ]
-
-    dataset_labels = [
-        "Kato (2015)",
-        "Nichols (2017)",
-        "Skora (2018)",
-        "Kaplan (2020)",
-        "Uzel (2022)",
-        "Flavell (2023)",
-        "Leifer (2023)",
-        "Mixed dataset",
-    ]
-    original_dataset_names = [
-        "Kato2015",
-        "Nichols2017",
-        "Skora2018",
-        "Kaplan2020",
-        "Uzel2022",
-        "Flavell2023",
-        "Leifer2023",
-    ]
->>>>>>> 498ecf05
 
     # Create rectangular color patches for datasets
     color_legend = [
@@ -126,10 +90,8 @@
         "dataset_labels": dataset_labels,
         "marker_colors": marker_colors,
         "marker_legend": marker_legend,
-<<<<<<< HEAD
         "model_labels": model_labels,
-=======
->>>>>>> 498ecf05
+
     }
 
     return leg_code 
@@ -142,7 +104,6 @@
         validation_dataset_info and analysis_info
     """
 
-<<<<<<< HEAD
     train_dataset_info = pd.read_csv(path_dict['train_dataset_info'])
     val_dataset_info = pd.read_csv(path_dict['val_dataset_info'])
     worms_info = pd.read_csv(path_dict['analysis_info'])
@@ -166,56 +127,6 @@
 
     recording_duration = train_dataset_info[['dataset', 'total_time_steps']].groupby('dataset').mean().sort_values(by='total_time_steps', ascending=False)
     recording_duration['std'] = train_dataset_info[['dataset', 'total_time_steps']].groupby('dataset').std().sort_values(by='total_time_steps', ascending=False)
-=======
-    train_dataset_info = pd.read_csv(path_dict["train_dataset_info"])
-    val_dataset_info = pd.read_csv(path_dict["val_dataset_info"])
-    worms_info = pd.read_csv(path_dict["analysis_info"])
-
-    train_dataset_info["total_time_steps"] = (
-        train_dataset_info["train_time_steps"] + val_dataset_info["val_time_steps"]
-    )
-
-    amount_of_data_distribution = (
-        train_dataset_info[["dataset", "total_time_steps"]]
-        .groupby("dataset")
-        .sum()
-        .sort_values(by="total_time_steps", ascending=False)
-    )
-    amount_of_data_distribution["percentage"] = (
-        amount_of_data_distribution["total_time_steps"]
-        / amount_of_data_distribution["total_time_steps"].sum()
-    )
-
-    worms_info["percentage"] = worms_info["num_worms"] / worms_info["num_worms"].sum()
-    worms_info = worms_info.sort_values(by="percentage", ascending=False)
-    worm_label = worms_info["num_worms"][:6].tolist() + [""]
-
-    neuron_pop_distribution = (
-        train_dataset_info[["dataset", "num_neurons"]]
-        .groupby("dataset")
-        .mean()
-        .sort_values(by="num_neurons", ascending=False)
-    )
-    neuron_pop_distribution["std"] = (
-        train_dataset_info[["dataset", "num_neurons"]]
-        .groupby("dataset")
-        .std()
-        .sort_values(by="num_neurons", ascending=False)
-    )
-
-    recording_duration = (
-        train_dataset_info[["dataset", "total_time_steps"]]
-        .groupby("dataset")
-        .mean()
-        .sort_values(by="total_time_steps", ascending=False)
-    )
-    recording_duration["std"] = (
-        train_dataset_info[["dataset", "total_time_steps"]]
-        .groupby("dataset")
-        .std()
-        .sort_values(by="total_time_steps", ascending=False)
-    )
->>>>>>> 498ecf05
 
     ts_per_neuron = train_dataset_info[['dataset', 'tsn']].groupby(['dataset']).agg(['mean', 'std']).sort_values(by=('tsn', 'mean'), ascending=False)
 
@@ -237,7 +148,6 @@
 
     # Assigning the subplots to positions in the grid
     ax1 = plt.subplot(gs[0, 0])  # Top left, 'Number of worms analyzed' pie chart
-<<<<<<< HEAD
     ax2 = plt.subplot(gs[0, 1])  # Top right, 'Number of neurons per worm' bar plot
     ax3 = plt.subplot(gs[1, 0])  # Bottom left, 'Total duration of recorded neural activity' pie chart
     ax4 = plt.subplot(gs[1, 1])  # Bottom middle, 'Duration of recorded neural activity per worm' bar plot
@@ -269,99 +179,6 @@
     ax4.errorbar(recording_duration.index, recording_duration['total_time_steps'], yerr=recording_duration['std'], fmt='none', capsize=4, color='black', elinewidth=0.2)
     ax4.set_title('(D) Duration of recorded neural activity per worm', fontsize=14)
     ax4.set_ylabel('Time (s)')
-=======
-    ax2 = plt.subplot(gs[0, 1:3])  # Top right, 'Number of neurons per worm' bar plot
-    ax3 = plt.subplot(
-        gs[1, 0]
-    )  # Bottom left, 'Total duration of recorded neural activity' pie chart
-    ax4 = plt.subplot(
-        gs[1, 1]
-    )  # Bottom middle, 'Duration of recorded neural activity per worm' bar plot
-    ax5 = plt.subplot(gs[1, 2])  # Bottom right, legend
-
-    # Plotting the first pie chart
-    ax1.pie(
-        worms_info["num_worms"],
-        labels=[f"{percentage:.1%}" for percentage in worms_info["percentage"]],
-        labeldistance=1.075,
-        startangle=45,
-        colors=[ds_color_code[dataset[:-4]] for dataset in worms_info["dataset"]],
-    )
-    ax1.pie(
-        worms_info["num_worms"],
-        labels=[f"{n}" for n in worm_label],
-        labeldistance=0.70,
-        startangle=45,
-        colors=[ds_color_code[dataset[:-4]] for dataset in worms_info["dataset"]],
-    )
-    ax1.set_title("Number of worms analyzed", fontsize=14)
-
-    # Plotting the first bar chart
-    ax2.bar(
-        neuron_pop_distribution.index,
-        neuron_pop_distribution["num_neurons"],
-        yerr=neuron_pop_distribution["std"],
-        color=[
-            ds_color_code[dataset[:-4]] for dataset in neuron_pop_distribution.index
-        ],
-    )
-    ax2.errorbar(
-        neuron_pop_distribution.index,
-        neuron_pop_distribution["num_neurons"],
-        yerr=neuron_pop_distribution["std"],
-        fmt="none",
-        capsize=4,
-        color="black",
-        elinewidth=0.2,
-    )
-    ax2.set_title("Number of neurons per worm recorded simultaneously", fontsize=14)
-    ax2.hlines(302, -0.5, 6.5, colors="black", linestyles="dashed")
-    ax2.text(
-        5,
-        290,
-        "Number of neurons in C. elegans*",
-        fontsize=12,
-        verticalalignment="center",
-        horizontalalignment="center",
-        fontstyle="italic",
-    )
-    ax2.set_ylabel("Neuron population size")
-    ax2.set_xticks([])  # Delete xticks
-
-    # Plotting the second pie chart
-    ax3.pie(
-        amount_of_data_distribution["total_time_steps"],
-        labels=[
-            f"{percentage:.1%}"
-            for percentage in amount_of_data_distribution["percentage"]
-        ],
-        labeldistance=1.075,
-        startangle=45,
-        colors=[
-            ds_color_code[dataset[:-4]] for dataset in amount_of_data_distribution.index
-        ],
-    )
-    ax3.set_title("Total duration of recorded neural activity", fontsize=14)
-
-    # Plotting the second bar chart
-    ax4.bar(
-        recording_duration.index,
-        recording_duration["total_time_steps"],
-        yerr=recording_duration["std"],
-        color=[ds_color_code[dataset[:-4]] for dataset in recording_duration.index],
-    )
-    ax4.errorbar(
-        recording_duration.index,
-        recording_duration["total_time_steps"],
-        yerr=recording_duration["std"],
-        fmt="none",
-        capsize=4,
-        color="black",
-        elinewidth=0.2,
-    )
-    ax4.set_title("Duration of recorded neural activity per worm", fontsize=14)
-    ax4.set_ylabel("Time (s)")
->>>>>>> 498ecf05
     ax4.set_xticks([])  # Delete xticks
 
     # Adding the legend to the last subplot
@@ -395,7 +212,6 @@
     return dataset_info
 
 
-<<<<<<< HEAD
 # 3a. Create dataframe with data scaling information for plotting
 def data_scaling_df(nts_experiments):
     """
@@ -604,9 +420,6 @@
     plt.show()
 
 # OLD
-=======
-# 3. Data scaling
->>>>>>> 498ecf05
 def data_scaling(experiment_log_folders, model_names, legend_code):
     """
     experiment_log_folders: list of paths to the experiment folders
@@ -671,12 +484,7 @@
 
     plt.show()
 
-<<<<<<< HEAD
 # OLD
-=======
-
-# 4. Hidden scaling
->>>>>>> 498ecf05
 def hidden_scaling(experiment_log_folders, model_names, legend_code):
     """
     experiment_log_folders: list of paths to the experiment folders
@@ -766,13 +574,7 @@
             exp_dir = os.path.join(path, file)
 
             # Experiment parameters
-<<<<<<< HEAD
             exp_param, exp_title, exp_xaxis = experiment_parameter(exp_dir, key='time_steps_volume')
-=======
-            exp_param, exp_title, exp_xaxis = experiment_parameter(
-                exp_dir, key="num_time_steps"
-            )
->>>>>>> 498ecf05
 
             # Load validation losses per dataset
             tmp_df = pd.read_csv(
@@ -953,7 +755,6 @@
         ax[row, col].set_title("{} model".format(model), fontdict={"fontsize": 16})
 
     # Set axis labels and title
-<<<<<<< HEAD
     ax[1,0].set_xlabel('Time steps per neuron', fontdict={'fontsize': 14, 'fontweight':'bold'})
     ax[0,1].set_xlabel('Time steps per neuron', fontdict={'fontsize': 14, 'fontweight':'bold'})
     ax[0,0].set_xlabel('Time steps per neuron', fontdict={'fontsize': 14, 'fontweight':'bold'})
@@ -964,19 +765,6 @@
     ax[0,0].set_title('(A) LSTM model', fontdict={'fontsize': 16})
     ax[0,1].set_title('(B) Linear model', fontdict={'fontsize': 16})
     ax[1,0].set_title('(C) Transformer model', fontdict={'fontsize': 16})
-=======
-    ax[1, 0].set_xlabel(
-        "Duration of training data (number of timesteps)",
-        fontdict={"fontsize": 14, "fontweight": "bold"},
-    )
-    ax[0, 1].set_xlabel(
-        "Duration of training data (number of timesteps)",
-        fontdict={"fontsize": 14, "fontweight": "bold"},
-    )
-    ax[0, 0].set_ylabel("MSE Loss", fontdict={"fontsize": 14, "fontweight": "bold"})
-    ax[1, 0].set_ylabel("MSE Loss", fontdict={"fontsize": 14, "fontweight": "bold"})
-    # ax[0,1].legend(handles=color_legend, loc='upper right', title='Validation datasets')
->>>>>>> 498ecf05
 
     # Use seaborn's boxplot function with model on the x-axis
     sns.boxplot(
@@ -990,7 +778,6 @@
     )  # You might want to set a neutral color for the boxplot
 
     for model, marker in model_marker_code.items():
-<<<<<<< HEAD
         model_data = slDF[slDF['model'] == model]
         sns.stripplot(data=model_data, x='model', y='slope', hue='dataset', palette=original_ds_color_code, size=7, ax=ax[1,1],
                     order=['Transformer', 'Linear', 'LSTM'], dodge=True, marker=marker)
@@ -998,27 +785,6 @@
     ax[1,1].set_title('(D) Distribution of the data scaling exponents', fontsize=16)
     ax[1,1].set_ylabel(r'Scaling exponent $(e^{slope})$', fontsize=14, fontweight='bold')
     ax[1,1].set_xlabel('Model Architecture', fontsize=14, fontweight='bold')
-=======
-        model_data = slDF[slDF["model"] == model]
-        sns.stripplot(
-            data=model_data,
-            x="model",
-            y="slope",
-            hue="dataset",
-            palette=original_ds_color_code,
-            size=7,
-            ax=ax[1, 1],
-            order=["Transformer", "Linear", "LSTM"],
-            dodge=True,
-            marker=marker,
-        )
-
-    ax[1, 1].set_title("Distribution of the data scaling exponents", fontsize=16)
-    ax[1, 1].set_ylabel(
-        r"Scaling exponent $(e^{slope})$", fontsize=14, fontweight="bold"
-    )
-    ax[1, 1].set_xlabel("Model Architecture", fontsize=14, fontweight="bold")
->>>>>>> 498ecf05
 
     # Remove the automatic legend
     ax[1, 1].get_legend().remove()
@@ -1128,13 +894,7 @@
             gap = np.abs(gt_gen_data.iloc[0, :] - ground_truth_data.iloc[0, :])
 
             # Retrieve amount of data
-<<<<<<< HEAD
             num_time_steps, _, _ = experiment_parameter(os.path.join(exp_nts_log_dir, exp_dir), key='time_steps_volume')
-=======
-            num_time_steps, _, _ = experiment_parameter(
-                os.path.join(exp_nts_log_dir, exp_dir), key="num_time_steps"
-            )
->>>>>>> 498ecf05
 
             # Save gap statistics
             prediction_gap["exp"].append(exp_dir)
@@ -1146,11 +906,7 @@
     prediction_gap = pd.DataFrame(prediction_gap)
 
     # Plot gap mean with bar errors vs. num_time_steps for all datasets
-<<<<<<< HEAD
     #fig, ax = plt.subplots(1,2, figsize=(10, 5))
-=======
-    fig, ax = plt.subplots(1, 2, figsize=(10, 5))
->>>>>>> 498ecf05
 
     dataset_names = prediction_gap["dataset"].unique()
 
@@ -1163,51 +919,23 @@
     for ds_name in np.sort(dataset_names):
         df_subset = prediction_gap[prediction_gap["dataset"] == ds_name]
         # Plot mean gap with var as yerr, use the color code as in the previous plot
-<<<<<<< HEAD
         ax0.errorbar(df_subset['num_time_steps'], df_subset['gap_mean'], yerr=df_subset['gap_var'], color=ds_color_code[ds_name[:-4]], marker=model_marker_code['LSTM'], linestyle='')
-=======
-        ax[0].errorbar(
-            df_subset["num_time_steps"],
-            df_subset["gap_mean"],
-            yerr=df_subset["gap_var"],
-            color=ds_color_code[ds_name[:-4]],
-            marker=model_marker_code["LSTM"],
-            linestyle="",
-        )
->>>>>>> 498ecf05
 
         # Try to fit linear regression (log-log)
         try:
             x = np.log(df_subset["num_time_steps"].values)
             y = np.log(df_subset["gap_mean"].values)
             slope, intercept, r_value, p_value, std_err = stats.linregress(x, y)
-<<<<<<< HEAD
             fit_label = 'y = {:.2e}x + {:.2e} ('.format(slope, intercept)+r'$R^2=$'+'{})'.format(round(r_value**2, 3))
             ax0.plot(df_subset['num_time_steps'].values, np.exp(intercept + slope * x), color=ds_color_code[ds_name[:-4]], linestyle='-')
             pred_slopes_info['dataset'].append(ds_name)
             pred_slopes_info['slope'].append(slope)
             pred_slopes_info['model'].append('LSTM')
-=======
-            fit_label = (
-                "y = {:.2e}x + {:.2e} (".format(slope, intercept)
-                + r"$R^2=$"
-                + "{})".format(round(r_value**2, 3))
-            )
-            ax[0].plot(
-                df_subset["num_time_steps"].values,
-                np.exp(intercept + slope * x),
-                color=ds_color_code[ds_name[:-4]],
-                linestyle="-",
-            )
-            pred_slopes_info["dataset"].append(ds_name)
-            pred_slopes_info["slope"].append(slope)
-            pred_slopes_info["model"].append("LSTM")
->>>>>>> 498ecf05
+            
         except:
             pass
 
     # Set axis labels and title
-<<<<<<< HEAD
     ax0.set_xlabel('Time steps per neuron', fontdict={'fontsize': 12, 'fontweight':'bold'})
     ax0.set_ylabel("Absolute mean gap", fontdict={'fontsize': 12, 'fontweight':'bold'})
     ax0.set_title('(A) LSTM model: evolution of prediction gap\nwith duration of training data', fontsize=16)
@@ -1232,59 +960,6 @@
     # Change legend to color_legend
     ax1.get_legend().remove()
     ax1.legend(handles=color_legend, loc='upper right', title='Validation dataset')
-=======
-    ax[0].set_xlabel(
-        "Duration of training data (number of timesteps)",
-        fontdict={"fontsize": 12, "fontweight": "bold"},
-    )
-    ax[0].set_ylabel(
-        "Absolute mean gap", fontdict={"fontsize": 12, "fontweight": "bold"}
-    )
-    ax[0].set_title(
-        "LSTM model: evolution of prediction gap\nwith duration of training data",
-        fontsize=16,
-    )
-
-    # Log-log scale
-    ax[0].set_xscale("log")
-    ax[0].set_yscale("log")
-
-    # boxplot slopes
-    sns.boxplot(
-        data=pred_slopes_info,
-        x="model",
-        y="slope",
-        ax=ax[1],
-        color="lightgrey",
-        showfliers=False,
-    )
-    sns.stripplot(
-        data=pred_slopes_info,
-        x="model",
-        y="slope",
-        hue="dataset",
-        palette=original_ds_color_code,
-        size=7,
-        ax=ax[1],
-        dodge=False,
-        marker=model_marker_code["LSTM"],
-        jitter=False,
-    )
-    ax[1].set_title(
-        "LSTM model: variation in prediction\nscaling exponents", fontsize=16
-    )
-    ax[1].set_ylabel(r"Scaling exponent $(e^{slope})$", fontsize=12, fontweight="bold")
-    ax[1].set_xlabel("Model Architecture", fontsize=12, fontweight="bold")
-    ax[1].yaxis.set_label_position("right")
-    ax[1].yaxis.tick_right()
-
-    # Change legend title
-    ax[1].get_legend().set_title("Experimental dataset")
-    ax[1].legend(loc="upper right")
-    # Change legend to color_legend
-    ax[1].get_legend().remove()
-    ax[1].legend(handles=color_legend, loc="upper right", title="Validation dataset")
->>>>>>> 498ecf05
 
     plt.tight_layout(pad=0.5)
     #plt.show()
@@ -1394,13 +1069,7 @@
                     )
 
                     # Amount of data
-<<<<<<< HEAD
                     num_time_steps, _, _ = experiment_parameter(exp_log_dir, key='time_steps_volume')
-=======
-                    num_time_steps, _, _ = experiment_parameter(
-                        exp_log_dir, key="num_time_steps"
-                    )
->>>>>>> 498ecf05
 
                     for neuron in neurons:
                         ax.plot(
@@ -1412,18 +1081,13 @@
                             ),
                         )
                         # ax.plot(time_ar_generated, df.loc['AR Generation', neuron], color=ar_generation_color[expID], label=num_time_steps)
-
-<<<<<<< HEAD
                         ax2.plot(time_gt_generated, df.loc['GT Generation', neuron], color=gt_generation_color[expID], label='TSN: {:.2f}'.format(num_time_steps))
                         #ax.plot(time_ar_generated, df.loc['AR Generation', neuron], color=ar_generation_color[expID], label=num_time_steps)
                     
-=======
->>>>>>> 498ecf05
                     if expID == 1:
                         up_gap_val = df.loc["Ground Truth", neuron].iloc[0]
                         low_gap_val = df.loc["GT Generation", neuron].iloc[0]
 
-<<<<<<< HEAD
     ax2.plot(time_context, df.loc['Context', neuron], color=gt_color, label='Ground truth activity')
     ax2.plot(time_ground_truth, df.loc['Ground Truth', neuron], color=gt_color)
 
@@ -1442,71 +1106,13 @@
             verticalalignment='top',
             bbox=dict(boxstyle='round, pad=1', facecolor='white', edgecolor='black', alpha=0.5)
             )
-=======
-    ax.plot(
-        time_context,
-        df.loc["Context", neuron],
-        color=gt_color,
-        label="Ground truth activity",
-    )
-    ax.plot(time_ground_truth, df.loc["Ground Truth", neuron], color=gt_color)
-
-    # Fill the context window
-    ax.axvspan(
-        time_context[0],
-        time_context[-1],
-        alpha=0.1,
-        color=gt_color,
-        label="Context window",
-    )
-
-    ax.set_title(
-        f"Teacher forcing generation of {neuron}'s Neuronal Activity", fontsize=16
-    )
-    ax.set_xlabel("Time steps (s)", fontsize=14, fontweight="bold")
-    ax.set_ylabel("Activity ($\Delta F / F$)", fontsize=14, fontweight="bold")
-    ax.legend(loc="upper right")
-
-    # Add metadata textbox in upper left corner
-    ax.text(
-        0.02,
-        0.95,
-        metadata_text,
-        transform=ax.transAxes,
-        fontsize=8,
-        verticalalignment="top",
-        bbox=dict(
-            boxstyle="round, pad=1", facecolor="white", edgecolor="black", alpha=0.5
-        ),
-    )
->>>>>>> 498ecf05
 
     ax2.set_xlim([0, 240])
 
     # Vertical line to show gap
-<<<<<<< HEAD
     ax2.plot([120, 120], [up_gap_val, low_gap_val], color='black', linestyle='--', linewidth=1)
     # Text box with gap
     ax2.text(116, (up_gap_val+low_gap_val)/2, 'Gap'.format(up_gap_val-low_gap_val), fontsize=10, horizontalalignment='center', verticalalignment='center')
-
-=======
-    ax.plot(
-        [120, 120],
-        [up_gap_val, low_gap_val],
-        color="black",
-        linestyle="--",
-        linewidth=1,
-    )
-    # Text box with gap
-    ax.text(
-        116,
-        (up_gap_val + low_gap_val) / 2,
-        "Gap".format(up_gap_val - low_gap_val),
-        fontsize=10,
-        horizontalalignment="center",
-        verticalalignment="center",
-    )
->>>>>>> 498ecf05
 
     plt.tight_layout()
 
@@ -1983,27 +1589,7 @@
         ax.set_ylabel("Activity ($\Delta F / F$)", fontsize=14, fontweight="bold")
         ax.legend(loc="upper left", title=metadata_text, fontsize=12, title_fontsize=12)
         ax.set_xlim([0, 240])
-<<<<<<< HEAD
         
-=======
-
-        if col == 1:  # Add zoom for the second subplot in each row
-            axins = inset_axes(ax, width="30%", height="30%", loc="upper left")
-            plot_zoom(
-                axins,
-                time_vector,
-                max_time_steps,
-                context_lstm,
-                gt_lstm,
-                gt_gen_lstm,
-                gt_gen_tr,
-                gt_gen_lin,
-                model_color_code,
-                time_range=[140, 160],
-            )
-            axins.legend().remove()
-
->>>>>>> 498ecf05
         # Only set ylabel for the leftmost plots
         if col == 0:
             ax.set_ylabel("Activity ($\Delta F / F$)", fontsize=14, fontweight="bold")
@@ -2048,7 +1634,6 @@
     # plt.tight_layout()
     plt.show()
 
-<<<<<<< HEAD
 def autoregressive(experiment_log_folders, model_names, legend_code):
 
     model_color_code = legend_code['model_color_code']
@@ -2182,8 +1767,6 @@
             
     #plt.tight_layout()
     plt.show()
-=======
->>>>>>> 498ecf05
 
 # 8. Cross dataset
 def cross_dataset(experiment_log_folders, model_names, legend_code):
