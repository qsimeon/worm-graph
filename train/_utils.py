--- conflicted
+++ resolved
@@ -212,16 +212,6 @@
 
 
 def optimize_model(
-<<<<<<< HEAD
-        data: torch.Tensor,
-        model: torch.nn.Module,
-        mask: Union[torch.tensor, None] = None,
-        optimizer: Union[torch.optim.Optimizer, None] = None,
-        start_epoch: int = 1,
-        learn_rate: float = 0.01,
-        num_epochs: int = 100,
-        **kwargs,
-=======
     model: torch.nn.Module,
     train_loader: torch.utils.data.DataLoader,
     test_loader: torch.utils.data.DataLoader,
@@ -230,7 +220,6 @@
     start_epoch: int = 1,
     learn_rate: float = 0.01,
     num_epochs: int = 1,
->>>>>>> 60d3d7ea
 ) -> tuple[torch.nn.Module, dict]:
     """
     Creates train and test data loaders from the given dataset
@@ -244,16 +233,9 @@
     if neurons_mask is None:
         neurons_mask = torch.ones(NUM_NEURONS, dtype=torch.bool)
     assert (
-<<<<<<< HEAD
-            mask.size(0) == NUM_NEURONS and mask.dtype == torch.bool
-    ), "Please use a valid mask."
-    mask = mask.to(DEVICE)
-    # put model on device
-=======
         neurons_mask.size(0) == NUM_NEURONS and neurons_mask.dtype == torch.bool
     ), "Please use a valid boolean mask for neurons."
     # put model and neurons mask on device
->>>>>>> 60d3d7ea
     model = model.to(DEVICE)
     neurons_mask = neurons_mask.to(DEVICE)
     # create optimizer
