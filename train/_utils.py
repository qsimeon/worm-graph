from train._pkg import *
from govfunc._utils import *


def train(
        loader: torch.utils.data.DataLoader,
        model: torch.nn.Module,
        mask: torch.Tensor,
        optimizer: torch.optim.Optimizer,
        no_grad: bool = False,
) -> dict:
    """Train a model.

    Train a model (for 1 epoch) to predict the residual neural
    activity given a data loader of neural activity training set
    sequences.

    Args:
        loader: training set dataloader
        model: instance of a Network
        mask: selects indices of named neurons with data
        optimizer: gradient descent optimizer loaded with model params

    Returns:
        losses: dict w/ keys train_loss and base_train_loss
    """
    # Set model to train mode.
    model.train()
    criterion = model.loss_fn()
    base_loss, train_loss = 0, 0
    num_train_samples = 0
    # Iterate in batches over the training dataset.
    for i, data in enumerate(loader):
        X_train, Y_train, metadata = data  # X, Y: (batch_size, seq_len, num_neurons)
        X_train, Y_train = X_train.to(DEVICE), Y_train.to(DEVICE)
        # Clear optimizer gradients.
        optimizer.zero_grad()
        # Baseline: loss if the model predicted the residual to be 0.
        # base = criterion(X_train[:, :, mask], Y_train[:, :, mask])
        base = criterion(X_train * mask, Y_train * mask)
        # Train
        Y_tr = model(X_train * mask)  # Forward pass.
        # Register hook.
        Y_tr.retain_grad()
        Y_tr.register_hook(lambda grad: grad * mask)
        # Compute training loss.
        # loss = criterion(Y_tr[:, :, mask], Y_train[:, :, mask])
        loss = criterion(Y_tr * mask, Y_train * mask)
        loss.backward(retain_graph=True)  # Derive gradients.
        # # Prevent update of weights connected to inactive neurons.
        # model.linear.weight.grad *= mask.unsqueeze(-1)
        # No backprop on epoch 0.
        if no_grad:
            optimizer.zero_grad()
        optimizer.step()  # Update parameters based on gradients.
        # Store train and baseline loss.
        base_loss += base.detach().item()
        train_loss += loss.detach().item()
        num_train_samples += X_train.size(0)
    # Average train and baseline losses.
    losses = {
        "train_loss": train_loss / (i + 1),
        "base_train_loss": base_loss / (i + 1),
        "num_train_samples": num_train_samples,
    }
    # Return losses.
    return losses


@torch.no_grad()
def test(
        loader: torch.utils.data.DataLoader,
        model: torch.nn.Module,
        mask: torch.Tensor,
) -> dict:
    """Evaluate a model.

    Test a model's residual neural activity prediction
    given a data loader of neural activity validation set
    sequences.

    Args:
        loader: test/validation set dataloader
        model: instance of a NetworkLSTM
        mask: mask which neurons in the dataset have real data

    Returns:
        losses: dict w/ keys test_loss and base_test_loss
    """
    # Set model to inference mode.
    model.eval()
    criterion = model.loss_fn()
    base_loss, test_loss = 0, 0
    num_test_samples = 0
    # Iterate in batches over the validation dataset.
    for i, data in enumerate(loader):
        X_test, Y_test, metadata = data  # X, Y: (batch_size, seq_len, num_neurons)
        X_test, Y_test = X_test.to(DEVICE), Y_test.to(DEVICE)
        # Baseline: loss if the model predicted the residual to be 0.
        # base = criterion(X_test[:, :, mask], Y_test[:, :, mask])
        base = criterion(X_test * mask, Y_test * mask)
        # Test
        Y_te = model(X_test * mask)  # Forward pass.
        # Compute the validation loss.
        # loss = criterion(Y_te[:, :, mask], Y_test[:, :, mask])
        loss = criterion(Y_te * mask, Y_test * mask)
        # Store test and baseline loss.
        base_loss += base.detach().item()
        test_loss += loss.detach().item()
        num_test_samples += X_test.size(0)
    # Average test and baseline losses.
    losses = {
        "test_loss": test_loss / (i + 1),
        "base_test_loss": base_loss / (i + 1),
        "num_test_samples": num_test_samples,
    }
    # Return losses
    return losses


def split_train_test(
<<<<<<< HEAD
    data: torch.Tensor,
    k_splits: int = 2,
    seq_len: int = 101,
    batch_size: int = 32,
    train_size: int = 1024,
    test_size: int = 1024,
    time_vec: Union[torch.Tensor, None] = None,
    shuffle: bool = True,
    reverse: bool = True,
    tau: int = 1,  # deprecated
=======
        data: torch.Tensor,
        k_splits: int = 2,
        seq_len: int = 101,
        batch_size: int = 32,
        train_size: int = 1024,
        test_size: int = 1024,
        shuffle: bool = True,
        reverse: bool = True,
        tau: int = 1,  # deprecated
>>>>>>> 52834f0f
) -> tuple[
    torch.utils.data.DataLoader,
    torch.utils.data.DataLoader,
    torch.Tensor,
    torch.Tensor,
]:
    """
    Create neural activity train and test datasets.
    Returns train and test data loaders and masks.
    """
    # argument checking
    assert isinstance(k_splits, int) and k_splits > 1, "Ensure that `k_splits` > 1."
    assert isinstance(seq_len, int) and seq_len < len(
        data
    ), "Invalid `seq_len` entered."
    # make time vector
    if time_vec is None:
        time_vec = torch.arange(len(data))
    assert torch.is_tensor(time_vec) and len(time_vec) == len(
        data
    ), "Enter a time vector with same length as data."
    # split dataset into train and test sections

    chunk_size = len(data) // k_splits
    split_datasets = torch.split(data, chunk_size, dim=0)  # length k_splits tuple
    split_times = torch.split(time_vec, chunk_size, dim=0)
    # create train and test masks. important that this is before dropping last split
    train_mask = torch.cat(
        [
            # split as train-test-train-test- ...
            (True if i % 2 == 0 else False) * torch.ones(len(section), dtype=torch.bool)
            for i, section in enumerate(split_datasets)
        ]
    )
    test_mask = ~train_mask
    # drop last split if too small. important that this is after making train/test masks
    if (2 * tau >= len(split_datasets[-1])) or (len(split_datasets[-1]) < seq_len):
        split_datasets = split_datasets[:-1]
        split_times = split_times[:-1]
    train_splits, train_times = split_datasets[::2], split_times[::2]
    test_splits, test_times = split_datasets[1::2], split_times[1::2]
    # make datasets; TODO: Parallelize this with `multiprocess.Pool`.
    # train dataset
    train_datasets = [
        NeuralActivityDataset(
            data,
            seq_len=seq_len,
            # keep per worm train size constant
            num_samples=train_size // len(train_splits),
            reverse=reverse,
            time_vec=train_times[i],
            tau=tau,
        )
        for i, data in enumerate(train_splits)
    ]
    train_dataset = ConcatDataset(train_datasets)
    # tests dataset
    test_datasets = [
        NeuralActivityDataset(
            data,
            seq_len=seq_len,
            # keep per worm test size constant
            num_samples=test_size // len(test_splits),
            reverse=(not reverse),
            time_vec=test_times[i],
            tau=tau,
        )
        for i, data in enumerate(test_splits)
    ]
    test_dataset = ConcatDataset(test_datasets)
    # make data loaders
    train_loader = DataLoader(
        train_dataset,
        batch_size=batch_size,
        shuffle=shuffle,
        pin_memory=True,
        # num_workers=cpu_count() // 2,
    )
    test_loader = DataLoader(
        test_dataset,
        batch_size=batch_size,
        shuffle=shuffle,
        pin_memory=True,
        # num_workers=cpu_count() // 2,
    )
    # return data loaders and masks
    return train_loader, test_loader, train_mask, test_mask


def optimize_model(
    model: torch.nn.Module,
    train_loader: torch.utils.data.DataLoader,
    test_loader: torch.utils.data.DataLoader,
    neurons_mask: Union[torch.Tensor, None] = None,
    optimizer: Union[torch.optim.Optimizer, None] = None,
    start_epoch: int = 1,
    learn_rate: float = 0.01,
    num_epochs: int = 1,
) -> tuple[torch.nn.Module, dict]:
    """
    Creates train and test data loaders from the given dataset
    and an optimizer given the model. Trains and validates the
    model for specified number of epochs. Returns the trained
    model and a dictionary with log information including losses.
    """
    batch_in, _, _ = next(iter(train_loader))
    NUM_NEURONS = batch_in.size(-1)
    # create the neurons/feature mask
    if neurons_mask is None:
        neurons_mask = torch.ones(NUM_NEURONS, dtype=torch.bool)
    assert (
        neurons_mask.size(0) == NUM_NEURONS and neurons_mask.dtype == torch.bool
    ), "Please use a valid boolean mask for neurons."
    # put model and neurons mask on device
    model = model.to(DEVICE)
    neurons_mask = neurons_mask.to(DEVICE)
    # create optimizer
    if optimizer is None:
        optimizer = torch.optim.Adam(model.parameters(), lr=learn_rate)
        # optimizer = torch.optim.SGD(model.parameters(), lr=learn_rate)
    # create log dictionary to return
    log = {
        "epochs": [],
        "base_train_losses": [],
        "base_test_losses": [],
        "train_losses": [],
        "test_losses": [],
        "num_train_samples": [],
        "num_test_samples": [],
        "centered_train_losses": [],
        "centered_test_losses": [],
        "model_state_dicts": [],
        "optimizer_state_dicts": [],
    }
    # iterate over the training data multiple times
    for epoch in range(start_epoch, num_epochs + start_epoch):
        # train the model
        train_log = train(
            train_loader, model, neurons_mask, optimizer, no_grad=(epoch == 0)
        )
        test_log = test(test_loader, model, neurons_mask)
        base_train_loss, train_loss, num_train_samples = (
            train_log["base_train_loss"],
            train_log["train_loss"],
            train_log["num_train_samples"],
        )
        base_test_loss, test_loss, num_test_samples = (
            test_log["base_test_loss"],
            test_log["test_loss"],
            test_log["num_test_samples"],
        )
        centered_train_loss = train_loss - base_train_loss
        centered_test_loss = test_loss - base_test_loss
        if (num_epochs < 10) or (epoch % (num_epochs // 10) == 0):
            print(
                f"Epoch: {epoch:03d}, Train Loss: {centered_train_loss:.4f}, Val. Loss: {centered_test_loss:.4f}",
                end="\n\n",
            )
            # save epochs, losses and batch counts
            log["epochs"].append(epoch)
            log["base_train_losses"].append(base_train_loss)
            log["base_test_losses"].append(base_test_loss)
            log["train_losses"].append(train_loss)
            log["test_losses"].append(test_loss)
            log["num_train_samples"].append(num_train_samples)
            log["num_test_samples"].append(num_test_samples)
            log["centered_train_losses"].append(centered_train_loss)
            log["centered_test_losses"].append(centered_test_loss)
    # return optimized model
    return model, log


def make_predictions(
        model: torch.nn.Module,
        dataset: dict,
        tau: int,
        log_dir: str,
) -> None:
    """Make predicitons on a dataset with a trained model.

    Saves in the provdied log directory a .csv file for each of the following:
        * calcium neural activty
        * target calcium residuals
        * predicted calcium residuals
    Each .csv file has a column for each named neuron in the dataset plus two
    additional columns for the train mask and test mask respectively.

    Args:
        model: torch.nn.Module, Trained model.
        dataset: dict, Multi-worm dataset.

    Returns:
        None.
    """
    for worm, single_worm_dataset in dataset.items():
        os.makedirs(os.path.join(log_dir, worm), exist_ok=True)
        # get data to save
        named_neuron_to_idx = single_worm_dataset["named_neuron_to_idx"]
        calcium_data = single_worm_dataset["calcium_data"]
        named_neurons_mask = single_worm_dataset["named_neurons_mask"]
        train_mask = single_worm_dataset["train_mask"]
        labels = np.expand_dims(np.where(train_mask, "train", "test"), axis=-1)
        columns = list(named_neuron_to_idx) + ["train_test_label"]
        # make predictions with final model
        targets, predictions = model_predict(model, calcium_data * named_neurons_mask)
        # save dataframes
        data = calcium_data[:, named_neurons_mask].numpy()
        data = np.hstack((data, labels))
        pd.DataFrame(data=data, columns=columns).to_csv(
            os.path.join(log_dir, worm, "ca_activity.csv"),
            index=True,
            header=True,
        )
        data = targets[:, named_neurons_mask].numpy()
        data = np.hstack((data, labels))
        pd.DataFrame(data=data, columns=columns).to_csv(
            os.path.join(log_dir, worm, "target_ca.csv"),
            index=True,
            header=True,
        )
        columns = list(named_neuron_to_idx) + ["train_test_label"] + ["tau"]
        tau_expand = np.full((calcium_data.shape[0], 1), tau)
        data = predictions[:, named_neurons_mask].detach().numpy()
        data = np.hstack((data, labels))
        data = np.hstack((data, tau_expand))
        pd.DataFrame(data=data, columns=columns).to_csv(
            os.path.join(log_dir, worm, "predicted_ca.csv"),
            index=True,
            header=True,
        )
    return None


def model_predict(
        model: torch.nn.Module,
        calcium_data: torch.Tensor,
) -> tuple[torch.Tensor, torch.Tensor]:
    """
    Makes predictions for all neurons in the
    calcium data tensor using a trained model.
    """
    NUM_NEURONS = calcium_data.size(1)
    model = model.double()
    model.eval()
    # model in/out
    calcium_data = calcium_data.squeeze(0)
    assert (
            calcium_data.ndim == 2 and calcium_data.size(0) >= NUM_NEURONS
    ), "Calcium data has incorrect shape!"
    # get input and output
    input = calcium_data.to(DEVICE)
    # TODO: Why does this make such a big difference in prediction?
    # output = model(
    #     input.unsqueeze(1)
    # )  # (max_time, 1, NUM_NEURONS), batch_size = max_time, seq_len = 1
    # output = output.squeeze(1)
    output = model(
        input.unsqueeze(0)
    )  # (1, max_time, NUM_NEURONS),  batch_size = 1, seq_len = max_time
    output = output.squeeze(0)
    # targets/predictions
    targets = input.detach().cpu()
    # output is the prediction of input[offset:, :]
    predictions = output.detach().cpu()
    return targets, predictions


def gnn_train_val_mask(graph, train_ratio=0.7, train_mask=None):
    """
    Mutates a C. elegans connectome graph with injected data
    to include a training and validation mask.
    Returns the graph with `train_mask` and `val_mask` masks added
    as attributes.
    """
    # create the train and validation masks
    if train_mask is not None:
        assert (
                train_mask.ndim == 1 and train_mask.size(0) == graph.num_nodes
        ), "Invalid train_mask provided."
    else:
        train_mask = torch.rand(graph.num_nodes) < train_ratio
    val_mask = ~train_mask
    # make the train and test masks attributes of the data graph
    graph.train_mask = train_mask
    graph.val_mask = val_mask
    # put graph on GPU
    graph = graph.to(DEVICE)
    # return the graph with train and validation masks
    return graph


def gnn_train(loader, model, graph, optimizer):
    """Train a model given a dataset.
    Args:
        loader: training set dataloader
        model: instance of a Pytorch GNN model
        graph: subgraph of connectome with labelled data
        optimizer: gradient descent optimization
    Returns:
        train_loss, base_loss: traning loss and baseline
    """
    model.train()
    criterion = torch.nn.MSELoss()
    base_loss = 0
    train_loss = 0
    mask = graph.train_mask  # training mask
    graph = graph.subgraph(mask)
    X, y, _ = next(iter(loader))
    X, y = X[:, :, mask], y[:, :, mask]
    B = X.shape[0]
    for b in range(B):  # Iterate in batches over the training dataset.
        Xtr, ytr = X[b].T, y[b].T
        # Perform a single forward pass.
        out = model(Xtr, graph.edge_index, graph.edge_attr)
        # Compute the baseline loss
        base = criterion(Xtr, ytr)  # loss if model predicts y(t) for y(t+1)
        # Compute the training loss.
        loss = criterion(out, ytr)
        loss.backward()  # Derive gradients.
        optimizer.step()  # Update parameters based on gradients.
        optimizer.zero_grad()  # Clear gradients.
        # Store train and baseline loss.
        base_loss += base.detach().item()
        train_loss += loss.detach().item()
    # return mean training and baseline losses
    return train_loss / B, base_loss / B


def gnn_test(loader, model, graph):
    """Evaluate a model on a given dataset.
        loader: validation set dataloader
        model: instance of a Pytorch GNN model
        graph: subgraph of connectome with labelled data
    Returns:
        val_loss, base_loss: validation loss and baseline
    """
    model.eval()
    criterion = torch.nn.MSELoss()
    base_loss = 0
    val_loss = 0
    mask = graph.val_mask  # validation mask
    graph = graph.subgraph(mask)
    X, y, _ = next(iter(loader))
    X, y = X[:, :, mask], y[:, :, mask]
    B = X.shape[0]
    for b in range(B):  # Iterate in batches over the test dataset.
        Xte, yte = X[b].T, y[b].T
        # Perform a single forward pass.
        out = model(Xte, graph.edge_index, graph.edge_attr)
        # Compute the baseline loss.
        base = criterion(Xte, yte)  # loss if model predicts y(t) for y(t+1)
        # Store the validation and baseline loss.
        base_loss += base.detach().item()
        val_loss += criterion(out, yte).detach().item()
    # return mean validation and baseline losses
    return val_loss / B, base_loss / B


def gnn_optimize_model(task, model):
    """
    Args:
        task: instance of GraphTask containing test data
        model: instance of a Pytorch model
    Returns:
        model: trained model
        log: log of train and test
    """
    optimizer = torch.optim.Adam(model.parameters(), lr=0.01)
    log = {"epochs": [], "test_losses": [], "train_losses": []}
    train_dataset, test_dataset = task.train_test_split()

    for epoch in tqdm(range(20)):
        # forward pass
        train_loss = train(train_dataset, model)
        # backpropagation
        train_loss.backward()
        optimizer.step()
        optimizer.zero_grad()
        # validation
        test_loss = test(test_dataset, model)
        # logging
        log["epochs"].append(epoch)
        log["train_losses"].append(train_loss.item())
        log["test_losses"].append(test_loss.item())
    return model, log


def gnn_model_predict(task, model):
    """
    Have the GNN model to make predictions.
    Args:
        task: instance of GraphTask containing full dataset
        model: instance of a trained Pytorch model
    Returns:
        preds: (neurons, time) np.ndarray, model predictions
    """
    dataset = task()
    preds = np.empty((task.node_count, task.dataset_size))
    for time, snapshot in enumerate(dataset):
        y_hat = model(snapshot.x, snapshot.edge_index, snapshot.edge_attr)
        preds[:, [time]] = y_hat.clone().detach().numpy()
    return preds<|MERGE_RESOLUTION|>--- conflicted
+++ resolved
@@ -119,7 +119,6 @@
 
 
 def split_train_test(
-<<<<<<< HEAD
     data: torch.Tensor,
     k_splits: int = 2,
     seq_len: int = 101,
@@ -130,17 +129,6 @@
     shuffle: bool = True,
     reverse: bool = True,
     tau: int = 1,  # deprecated
-=======
-        data: torch.Tensor,
-        k_splits: int = 2,
-        seq_len: int = 101,
-        batch_size: int = 32,
-        train_size: int = 1024,
-        test_size: int = 1024,
-        shuffle: bool = True,
-        reverse: bool = True,
-        tau: int = 1,  # deprecated
->>>>>>> 52834f0f
 ) -> tuple[
     torch.utils.data.DataLoader,
     torch.utils.data.DataLoader,
