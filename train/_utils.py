--- conflicted
+++ resolved
@@ -144,10 +144,7 @@
         data
     ), "Invalid `seq_len` entered."
     # split dataset into train and test sections
-<<<<<<< HEAD
     time_vec = torch.arange(len(data))
-=======
->>>>>>> c87fc616
     chunk_size = len(data) // k_splits
     split_datasets = torch.split(data, chunk_size, dim=0)  # length k_splits tuple
     split_times = torch.split(time_vec, chunk_size, dim=0)
@@ -300,13 +297,8 @@
 def make_predictions(
     model: torch.nn.Module,
     dataset: dict,
-<<<<<<< HEAD
+    log_dir: str,
     tau: int,
-    log_dir: str,
-=======
-    log_dir: str,
-    tau: int = 1,
->>>>>>> c87fc616
 ) -> None:
     """Make predicitons on a dataset with a trained model.
 
@@ -334,16 +326,12 @@
         labels = np.expand_dims(np.where(train_mask, "train", "test"), axis=-1)
         columns = list(named_neuron_to_idx) + ["train_test_label"]
         # make predictions with final model
-<<<<<<< HEAD
-        targets, predictions = model_predict(model, calcium_data * named_neurons_mask)
-
-=======
+
         targets, predictions = model_predict(
             model,
             calcium_data * named_neurons_mask,
             tau=tau,
         )
->>>>>>> c87fc616
         # save dataframes
         data = calcium_data[:, named_neurons_mask].numpy()
         data = np.hstack((data, labels))
@@ -375,10 +363,7 @@
 def model_predict(
     model: torch.nn.Module,
     calcium_data: torch.Tensor,
-<<<<<<< HEAD
-=======
     tau: int = 1,
->>>>>>> c87fc616
 ) -> tuple[torch.Tensor, torch.Tensor]:
     """
     Makes predictions for all neurons in the
