--- conflicted
+++ resolved
@@ -35,11 +35,6 @@
         dy[i, :] = y[i + 1, :] - y[i, :]
     return dy
 
-<<<<<<< HEAD
-
-if __name__ == "__main__":
-=======
->>>>>>> e569dc07
 
 if __name__ == "__main__":
     # # Data
@@ -63,11 +58,8 @@
     # n = len(data)
     # data_noisy = data + np.random.normal(0, 0.05, n)
 
-<<<<<<< HEAD
-    config = OmegaConf.load("dataset.yaml")
-=======
+
     config = OmegaConf.load("../../conf/dataset.yaml")
->>>>>>> e569dc07
     print("config:", OmegaConf.to_yaml(config), end="\n\n")
     dataset = get_dataset(config)
     print("----dataset prepared------\n")
@@ -133,16 +125,11 @@
     # # exit(0)
     # Derivative with TVR
     diff_tvr = DiffTVR(n, 1)
-<<<<<<< HEAD
     (deriv_tvr, _) = diff_tvr.get_deriv_tvr(
         data=data_noisy,
         deriv_guess=np.full(n + 1, 0.0),
         alpha=0.005,
         no_opt_steps=100
-=======
-    (deriv, _) = diff_tvr.get_deriv_tvr(
-        data=data_noisy, deriv_guess=np.full(n + 1, 0.0), alpha=0.2, no_opt_steps=100
->>>>>>> e569dc07
     )
 
     deriv_tvr = deriv_tvr[:-1]
@@ -169,14 +156,6 @@
     # plt.plot(deriv_sf)
     plt.plot(deriv_con)
     plt.title("Derivative")
-<<<<<<< HEAD
     plt.legend(["True", "CON"])
     # fig2.savefig('derivative.png')
-=======
-    plt.legend(["True", "TVR"])
-
-    fig1.savefig("signal.png")
-    fig2.savefig("derivative.png")
-
->>>>>>> e569dc07
     plt.show()