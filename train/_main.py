--- conflicted
+++ resolved
@@ -47,15 +47,8 @@
         "centered_test_losses": [],
     }
     # train the model for multiple cyles
-<<<<<<< HEAD
-    kwargs = dict(
-        # args to `optimize_model`
-        optimizer=optimizer,
-        num_epochs=config.train.epochs,
-        # args to `split_train_test`
-=======
+
     kwargs = dict(  # args to `split_train_test`
->>>>>>> 60d3d7ea
         k_splits=config.train.k_splits,
         seq_len=config.train.seq_len,
         # hold the per worm train and test sizes constant
@@ -63,24 +56,14 @@
         train_size=config.train.train_size // len(dataset_items),
         test_size=config.train.test_size // len(dataset_items),
         shuffle=config.train.shuffle,
-<<<<<<< HEAD
-        reverse=True,
+        reverse=False,
         tau=config.train.tau,
-=======
-        reverse=False,
-        tau=1,  # unused currently
->>>>>>> 60d3d7ea
     )
     # choose whether to use original or smoothed calcium data
     if config.train.smooth_data:
         key_data = "smooth_calcium_data"
     else:
         key_data = "calcium_data"
-<<<<<<< HEAD
-    # train for multiple cycles
-    reset_epoch = 1
-    for i, (worm, single_worm_dataset) in enumerate(dataset_items):
-=======
     # memoize creation of data loaders and masks for speed
     memo_loaders_masks = dict()
     # train for config.train.num_epochs
@@ -114,7 +97,6 @@
         # get the neurons mask for this worm
         neurons_mask = single_worm_dataset["named_neurons_mask"]
         # optimize for 1 epoch per (possibly duplicated) worm
->>>>>>> 60d3d7ea
         model, log = optimize_model(
             model=model,
             train_loader=train_loader,
@@ -126,14 +108,7 @@
             num_epochs=1,
         )
         # retrieve losses and sample counts
-<<<<<<< HEAD
-        [data[key].extend(log[key]) for key in data]
-        # mutate the dataset for this worm with the train and test masks
-        dataset[worm]["train_mask"] = log["train_mask"]
-        dataset[worm]["test_mask"] = log["test_mask"]
-=======
         [data[key].extend(log[key]) for key in data]  # Python list comprehension
->>>>>>> 60d3d7ea
         # set to next epoch
         reset_epoch = log["epochs"][-1] + 1
         # outputs
