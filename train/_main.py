from train._utils import *


def train_model(
    config: DictConfig,
    model: torch.nn.Module,
    dataset: dict,
    shuffle: bool = True,  # whether to shuffle all worms
    log_dir: Union[str, None] = None,  # hydra passes this in
) -> tuple[torch.nn.Module, str]:
    """Trains a neural network model on a multi-worm dataset.
     
    he function and saves the training progress, loss curves, and model
    checkpoints during training. This function takes in a configuration
    dictionary, model, dataset, and optional parameters to control the
    training process. It returns the trained model and the path to the
    directory containing the training and evaluation logs.

    Parameters
    ----------
    config : DictConfig
        Hydra configuration object containing training parameters.
    model : torch.nn.Module
        The neural network model to be trained.
    dataset : dict
        A dictionary containing the multi-worm dataset.
    shuffle : bool, optional
        Whether to shuffle all worms. Defaults to True.
    log_dir : str or None, optional
        Path to the directory where training and evaluation logs will be
        saved. If None, the current working directory will be used.
        Defaults to None.

    Calls
    -----
    split_train_test : function in train/_utils.py
        Splits data into train and test sets for a single worm.
    optimize_model : function in train/_utils.py
        Trains and validates the model for the specified number of epochs.

    Returns
    -------
    tuple : (torch.nn.Module, str)
        A tuple containing the trained model and the path to the directory
        with training and evaluation logs.

    Notes
    -----
    * You can find the loss curves and checkpoints of the trained model in
      the `log_dir` directory.
    * Calcium data is used by default. Set use_residual to True in main.yaml
      to use the residual data instead.
    * No smoothening is applied to the data by default. Set smooth_data to
      True in main.yaml to use the smoothened data instead.
    """

    # Check if we have a valid dataset (must have at least one worm: "worm0")
    assert "worm0" in dataset, "Not a valid dataset object."

    # Get some helpful variables
    dataset_name = dataset["worm0"]["dataset"]
    model_class_name = model.__class__.__name__
    timestamp = datetime.now().strftime("%Y_%m_%d_%H_%M_%S")
    num_unique_worms = len(dataset)
    train_epochs = config.train.epochs + 1
    shuffle_worms = shuffle
    shuffle_sequences = config.train.shuffle
    batch_size = config.train.num_samples // config.train.num_batches

    # Hydra changes the current directory to log directory
    if log_dir is None:
        log_dir = os.getcwd() # logs/hydra/${now:%Y_%m_%d_%H_%M_%S}
    os.makedirs(log_dir, exist_ok=True)

    # Create a model checkpoints folder
    os.makedirs(os.path.join(log_dir, "checkpoints"), exist_ok=True)

    # Cycle the dataset until the desired number epochs obtained
    dataset_items = sorted(dataset.items()) * train_epochs
    assert (
        len(dataset_items) == train_epochs * num_unique_worms
    ), "Invalid number of worms."

    # Shuffle (without replacement) the worms (including duplicates) in the dataset
    if shuffle_worms == True:
        dataset_items = random.sample(dataset_items, k=len(dataset_items))

    # Split the dataset into cohorts of worms; there should be one cohort per epoch
    worm_cohorts = np.array_split(dataset_items, train_epochs)
    worm_cohorts = [_.tolist() for _ in worm_cohorts]  # Convert cohort arrays to lists
    assert len(worm_cohorts) == train_epochs, "Invalid number of cohorts."
    assert all(
        [len(cohort) == num_unique_worms for cohort in worm_cohorts]
    ), "Invalid cohort size."

    # Instantiate the optimizer
    opt_param = config.train.optimizer
    optim_name = "torch.optim." + opt_param
    learn_rate = config.train.learn_rate

    if config.train.optimizer is not None:
        if isinstance(opt_param, str):
            optimizer = eval(
                optim_name + "(model.parameters(), lr=" + str(learn_rate) + ")"
            )
        assert isinstance(
            optimizer, torch.optim.Optimizer
        ), "Please use an instance of torch.optim.Optimizer."
    else:
        optimizer = torch.optim.SGD(model.parameters(), lr=learn_rate)

    print("Optimizer:", optimizer, end="\n\n")

    # Get other config params
    if config.get("globals"):
        use_residual = config.globals.use_residual
        smooth_data = config.globals.smooth_data
    else:
        use_residual = False
        smooth_data = False
    
    # Initialize train/test loss metrics arrays
    data = {
        "epochs": np.zeros(train_epochs, dtype=int),
        "num_train_samples": np.zeros(train_epochs, dtype=int),
        "num_test_samples": np.zeros(train_epochs, dtype=int),
        "base_train_losses": np.zeros(train_epochs, dtype=np.float32),
        "base_test_losses": np.zeros(train_epochs, dtype=np.float32),
        "train_losses": np.zeros(train_epochs, dtype=np.float32),
        "test_losses": np.zeros(train_epochs, dtype=np.float32),
        "centered_train_losses": np.zeros(train_epochs, dtype=np.float32),
        "centered_test_losses": np.zeros(train_epochs, dtype=np.float32),
    }

    # Create keyword arguments for `split_train_test`
    kwargs = dict(
        k_splits=config.train.k_splits,
        seq_len=config.train.seq_len,
        num_samples=config.train.num_samples,  # Number of samples per worm
        reverse=config.train.reverse,  # Generate samples backward from the end of data
        tau=config.train.tau_in,
        use_residual=use_residual,
    )
    
    # Choose whether to use calcium or residual data
    if use_residual:
        key_data = "residual_calcium"
    else:
        key_data = "calcium_data"

    # Choose whether to use original or smoothed data
    if smooth_data:
        key_data = "smooth_" + key_data
    else:
        key_data = key_data

    # Throughout training, keep track of what neurons have been covered
    coverage_mask = torch.zeros_like(
        dataset["worm0"]["named_neurons_mask"], dtype=torch.bool
    )
    # Memoize creation of data loaders and masks for speedup
    memo_loaders_masks = dict()
    # Train for config.train.num_epochs
    reset_epoch = 0
    # Keep track of the amount of train data per epoch (in timesteps)
    worm_timesteps = 0
    # Keep track of the total optimization time
    cumsum_seconds = 0
    # Keep track of the average optimization time per epoch
    seconds_per_epoch = 0

    # Main FOR loop; train the model for multiple epochs (one cohort = one epoch)
    # In one epoch we process all worms
    for i, cohort in enumerate(worm_cohorts):
        # Create a array of datasets and masks for the cohort
        train_datasets = np.empty(num_unique_worms, dtype=object)

        if i == 0:  # Keep the validation dataset the same
            test_datasets = np.empty(num_unique_worms, dtype=object)

        neurons_masks = np.empty(num_unique_worms, dtype=object)

        # Iterate over each worm in the cohort
        for j, (worm, single_worm_dataset) in enumerate(cohort):
            # Check the memo for existing loaders and masks
            if worm in memo_loaders_masks:
                train_datasets[j] = memo_loaders_masks[worm]["train_dataset"]
                if i == 0:  # Keep the validation dataset the same
                    test_datasets[j] = memo_loaders_masks[worm]["test_dataset"]
                train_mask = memo_loaders_masks[worm]["train_mask"]
                test_mask = memo_loaders_masks[worm]["test_mask"]

            # Create data loaders and train/test masks only once per worm
            else:
                (
                    train_datasets[j],
                    tmp_test_dataset,
                    train_mask,
                    test_mask,
                ) = split_train_test(
                    data=single_worm_dataset[key_data],
                    time_vec=single_worm_dataset["time_in_seconds"],  # time vector
                    **kwargs,
                )
                if i == 0:  # Keep the validation dataset the same
                    test_datasets[j] = tmp_test_dataset
                # Add to memo
                memo_loaders_masks[worm] = dict(
                    train_dataset=train_datasets[j],
                    test_dataset=tmp_test_dataset,
                    train_mask=train_mask,
                    test_mask=test_mask,
                )

            # Get the neurons mask for this worm
            neurons_masks[j] = single_worm_dataset["named_neurons_mask"]
            # Update coverage mask
            coverage_mask |= single_worm_dataset["named_neurons_mask"]

            # Mutate this worm's dataset with its train and test masks
            dataset[worm].setdefault("train_mask", train_mask.detach())
            dataset[worm].setdefault("test_mask", test_mask.detach())

            # Increment the count of the amt. of train data (measure in timesteps) of one epoch
            if i == 0:
                worm_timesteps += train_mask.sum().item()

        # Create full datasets and masks for the cohort
        neurons_mask = list(neurons_masks)
        train_dataset = ConcatDataset(list(train_datasets))
        test_dataset = ConcatDataset(list(test_datasets))

        train_loader = DataLoader(
            train_dataset,
            batch_size=batch_size,
            shuffle=shuffle_sequences,  # shuffle sampled sequences
            pin_memory=True,
            num_workers=0,
        ) # (X, Y, Dict)

        test_loader = DataLoader(
            test_dataset,
            batch_size=batch_size,
            shuffle=shuffle_sequences,  # shuffle sampled sequences
            pin_memory=True,
            num_workers=0,
        ) # (X, Y, Dict)

        # Optimize for 1 epoch per cohort
        num_epochs = 1  # 1 cohort = 1 epoch
        # Get the starting timestamp
        start_time = time.perf_counter()

        # `optimize_model` can accepts the train and test data loaders,
        # the neuron masks and optimize for num_epochs
        model, log = optimize_model(
            model=model,
            train_loader=train_loader,
            test_loader=test_loader,
            neurons_mask=neurons_mask,
            optimizer=optimizer,
            start_epoch=reset_epoch,
            learn_rate=learn_rate,
            num_epochs=num_epochs,
            use_residual=use_residual,
        )

        # Get the ending timestamp
        end_time = time.perf_counter()

        # Calculate the elapsed and average time
        n = i + 1
        seconds = end_time - start_time
        cumsum_seconds += seconds
        seconds_per_epoch = (n - 1) / n * seconds_per_epoch + 1 / n * seconds
        
        # Retrieve losses and sample counts
        for key in data:  # pre-allocated memory for `data[key]`
            # with `num_epochs=1`, this is just data[key][i] = log[key]
            data[key][(i * num_epochs) : (i * num_epochs) + len(log[key])] = log[key]

        # Extract the latest validation loss
        val_loss = data["centered_test_losses"][-1]

        # Get what neurons have been covered so far
        covered_neurons = set(
            np.array(NEURONS_302)[torch.nonzero(coverage_mask).squeeze().numpy()]
        )
        num_covered_neurons = len(covered_neurons)

        # Saving model checkpoints
        if (i % config.train.save_freq == 0) or (i + 1 == train_epochs):
            # display progress
            print(
                "Saving a model checkpoint.\n\tnum. worm cohorts trained on:",
                i,
                end="\n\n",
            )
            # Save model checkpoints
            chkpt_name = "{}_epochs_{}_worms.pt".format(
                reset_epoch, i * num_unique_worms
            )
            checkpoint_path = os.path.join(log_dir, "checkpoints", chkpt_name)
            torch.save(
                {
                    # state dictionaries
                    "model_state_dict": model.state_dict(),
                    "optimizer_state_dict": optimizer.state_dict(),
                    # names
                    "dataset_name": dataset_name,
                    "model_name": model_class_name,
                    "optimizer_name": optim_name,
                    # training params
                    "epoch": reset_epoch,
                    "seq_len": config.train.seq_len,
                    "tau": config.train.tau_in,
                    "loss": val_loss,
                    "learning_rate": learn_rate,
                    "smooth_data": smooth_data,
                    # model instance params
                    "input_size": model.get_input_size(),
                    "hidden_size": model.get_hidden_size(),
                    "num_layers": model.get_num_layers(),
                    "loss_name": model.get_loss_name(),
                    "reg_param": model.get_reg_param(),
                    # other variables
                    "timestamp": timestamp,
                    "elapsed_time_seconds": cumsum_seconds,
                    "covered_neurons": covered_neurons,
                    "worm_timesteps": worm_timesteps,
                    "num_worm_cohorts": i,
                    "num_unique_worms": num_unique_worms,
                },
                checkpoint_path,
            )
        # Set to next epoch before continuing
        reset_epoch = log["epochs"][-1] + 1
        continue

    # Save loss curves
    pd.DataFrame(data=data).to_csv(
        os.path.join(log_dir, "loss_curves.csv"),
        index=True,
        header=True,
    )

    # Modify the config file
    config = OmegaConf.structured(OmegaConf.to_yaml(config))
    config.setdefault("dataset", {"name": dataset_name})
    config.dataset.name = dataset_name
    config.setdefault("model", {"type": model_class_name})
    config.setdefault(
        "predict",
        {"model": {"checkpoint_path": checkpoint_path.split("worm-graph/")[-1]}},
    )
    config.predict.model.checkpoint_path = checkpoint_path.split("worm-graph/")[-1]
    config.setdefault("visualize", {"log_dir": log_dir.split("worm-graph/")[-1]})
    config.visualize.log_dir = log_dir.split("worm-graph/")[-1]

    # Add some global variables
    config.setdefault("globals", {"use_residual": False, "shuffle": False})
    config.globals.timestamp = timestamp
    config.globals.num_unique_worms = num_unique_worms
    config.globals.num_covered_neurons = num_covered_neurons
    config.globals.worm_timesteps = worm_timesteps
    config.globals.seconds_per_epoch = seconds_per_epoch

    # Save config to log directory
    OmegaConf.save(config, os.path.join(log_dir, "config.yaml"))

    # Delete the original (not updated) hydra config file
    og_cfg_file = os.path.join(log_dir, ".hydra", "config.yaml")
    if os.path.exists(og_cfg_file):
        os.remove(og_cfg_file)
<<<<<<< HEAD

    # Return trained model and a path to the log directory
    return model, log_dir
=======
    # returned trained model, a path to the log directory, and the updated config
    return model, log_dir, config
>>>>>>> 1af52bb1


if __name__ == "__main__":
    config = OmegaConf.load("conf/train.yaml")
    print("config:", OmegaConf.to_yaml(config), end="\n\n")
    model = get_model(OmegaConf.load("conf/model.yaml"))
    dataset = get_dataset(OmegaConf.load("conf/dataset.yaml"))
    timestamp = datetime.now().strftime("%Y_%m_%d_%H_%M_%S")
<<<<<<< HEAD
    model, log_dir = train_model(
        model=model,
        dataset=dataset,
        config=config,
=======
    model, log_dir, config = train_model(
        model,
        dataset,
        config,
>>>>>>> 1af52bb1
        shuffle=config.train.shuffle,
        log_dir=os.path.join("logs", "{}".format(timestamp)),
    )<|MERGE_RESOLUTION|>--- conflicted
+++ resolved
@@ -372,14 +372,8 @@
     og_cfg_file = os.path.join(log_dir, ".hydra", "config.yaml")
     if os.path.exists(og_cfg_file):
         os.remove(og_cfg_file)
-<<<<<<< HEAD
-
-    # Return trained model and a path to the log directory
-    return model, log_dir
-=======
     # returned trained model, a path to the log directory, and the updated config
     return model, log_dir, config
->>>>>>> 1af52bb1
 
 
 if __name__ == "__main__":
@@ -388,17 +382,10 @@
     model = get_model(OmegaConf.load("conf/model.yaml"))
     dataset = get_dataset(OmegaConf.load("conf/dataset.yaml"))
     timestamp = datetime.now().strftime("%Y_%m_%d_%H_%M_%S")
-<<<<<<< HEAD
-    model, log_dir = train_model(
-        model=model,
-        dataset=dataset,
-        config=config,
-=======
     model, log_dir, config = train_model(
         model,
         dataset,
         config,
->>>>>>> 1af52bb1
         shuffle=config.train.shuffle,
         log_dir=os.path.join("logs", "{}".format(timestamp)),
     )