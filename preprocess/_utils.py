--- conflicted
+++ resolved
@@ -2010,98 +2010,6 @@
         return preprocessed_data, worm_idx
 
 
-<<<<<<< HEAD
-class Nejatbakhsh2020Preprocessor(NeuralBasePreprocessor):
-    def __init__(self, transform, smooth_method, interpolate_method, resample_dt, **kwargs):
-        super().__init__(
-            "Nejatbakhsh2020",
-            transform,
-            smooth_method,
-            interpolate_method,
-            resample_dt,
-            **kwargs,
-        )
-    
-    def extract_data(self, file):
-        with NWBHDF5IO(file, "r") as io:
-            read_nwbfile = io.read()
-            traces = np.array(read_nwbfile.processing["CalciumActivity"].data_interfaces["SignalRawFluor"].roi_response_series["SignalCalciumImResponseSeries"].data)
-            neuron_ids = np.array(read_nwbfile.processing["CalciumActivity"].data_interfaces["NeuronIDs"].labels)
-            time_vector = np.arange(0, len(neuron_ids))
-        
-        return neuron_ids, traces, time_vector
-    
-    def create_metadata(self):
-        extra_info = dict(
-            citation="Nejatbakhsh 2020 dataset"
-        )
-        return extra_info
-    
-    def preprocess(self):
-        preprocessed_data = dict()
-        worm_idx = 0
-        for subfolder in tqdm(os.listdir(os.path.join(self.raw_data_path, self.source_dataset))):
-            for file_name in os.listdir(os.path.join(self.raw_data_path, self.source_dataset, subfolder)):
-                neuron_ids, traces, raw_time_vector = self.extract_data(os.path.join(self.raw_data_path, self.source_dataset, subfolder, file_name))
-                preprocessed_data, worm_idx = self.preprocess_traces([neuron_ids], [traces], [raw_time_vector], preprocessed_data, worm_idx)
-        for worm in preprocessed_data.keys():
-            preprocessed_data[worm] = reshape_calcium_data(preprocessed_data[worm])
-        self.save_data(preprocessed_data)
-        logger.info(f"Finished processing {self.source_dataset}.")
-        
-class Venkatachalam2024Preprocessor(NeuralBasePreprocessor):
-    def __init__(self, transform, smooth_method, interpolate_method, resample_dt, **kwargs):
-        super().__init__(
-            "Venkatachalam2024",
-            transform,
-            smooth_method,
-            interpolate_method,
-            resample_dt,
-            **kwargs,
-        )
-    
-    def unzip_and_extract_csv(self, source_directory, zip_path):
-        with zipfile.ZipFile(zip_path, 'r') as zip_ref:
-            path = zip_ref.extractall(source_directory)
-        return zip_path.replace(".zip", ".csv")
-    
-    def load_data(self, file_name):
-        zip_path = os.path.join(self.raw_data_path, self.source_dataset, file_name)
-        csv_file = self.unzip_and_extract_csv(os.path.join(self.raw_data_path, self.source_dataset), zip_path)
-        data = pd.read_csv(csv_file)
-        return data
-    
-    def extract_data(self, data):
-        neuron_ids = data['neuron'].unique()
-        # 9 + 98 blank timesteps at beginning (0-97)
-        time_vector = data.columns[107:-1].astype(float).to_numpy()  # Assuming columns 9 onwards are time points
-        traces = data.iloc[:, 107:-1].values.T  # Transpose to get (time, neurons)
-        
-        return neuron_ids, traces, time_vector
-    
-    def create_metadata(self):
-        extra_info = dict(
-            citation="Venkatachalam dataset"
-        )
-        return extra_info
-    
-    def preprocess(self):
-        preprocessed_data = dict()
-        worm_idx = 0
-        for file_name in os.listdir(os.path.join(self.raw_data_path, self.source_dataset)):
-            if not file_name.endswith(".zip"):
-                continue
-            raw_data = self.load_data(file_name)
-            neuron_ids, traces, raw_time_vector = self.extract_data(raw_data)
-            preprocessed_data, worm_idx = self.preprocess_traces([neuron_ids], [traces], [raw_time_vector], preprocessed_data, worm_idx)
-        for worm in preprocessed_data.keys():
-            preprocessed_data[worm] = reshape_calcium_data(preprocessed_data[worm])
-        self.save_data(preprocessed_data)
-        logger.info(f"Finished processing {self.source_dataset}.")
-        
-
-=======
->>>>>>> a8751191
 class Kato2015Preprocessor(NeuralBasePreprocessor):
     def __init__(self, transform, smooth_method, interpolate_method, resample_dt, **kwargs):
         super().__init__(
