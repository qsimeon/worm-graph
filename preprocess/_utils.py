--- conflicted
+++ resolved
@@ -891,17 +891,12 @@
         original_dt = time_in_seconds[1] - time_in_seconds[0]
         # Upsample (interpolate)
         if original_dt >= self.resample_dt:
-<<<<<<< HEAD
-            return interpolate_data(time_in_seconds, data, target_dt=self.resample_dt, method=self.interpolation_method)
-=======
-            # print('Upsampling data. Original dt: {}, Target dt: {}'.format(original_dt, self.resample_dt), end='\n\n')
             return interpolate_data(
                 time_in_seconds,
                 data,
                 target_dt=self.resample_dt,
                 method=self.interpolate_method,
             )
->>>>>>> 8d492a16
         # Downsample (aggregate)
         else:
             interp_time, interp_ca = interpolate_data(
