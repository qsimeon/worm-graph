from preprocess._pkg import *

# Initialize logger
logger = logging.getLogger(__name__)


### Function definitions # # #
# # # ~~~~~~~~~~~~~~~~~~~~~~~~~~~~~~~~~~~~~~~~~~~~~~~~~~~~~~~~~~~~~~~~~~~~~~~~~~~~~~#
def pickle_neural_data(
    url,
    zipfile,
    source_dataset="all",
    # TODO: Try different transforms from sklearn such as QuantileTransformer, etc. as well as custom CausalNormalizer.
    transform=StandardScaler(),  # StandardScaler() #PowerTransformer() #CausalNormalizer() #None
    smooth_method="moving",
    interpolate_method="linear",
    resample_dt=None,
    cleanup=False,
    **kwargs,
):
    """Preprocess and then saves C. elegans neural data to .pickle format.

    This function downloads and extracts the open-source datasets if not found in the
    root directory, preprocesses the neural data using the corresponding DatasetPreprocessor class,
    and then saves it to .pickle format. The processed data is saved in the
    data/processed/neural folder for further use.

    Parameters
    ----------
    url : str
        Download link to a zip file containing the opensource data in raw form.
    zipfile : str
        The name of the zipfile that is being downloaded.
    source_dataset : str, optional (default: 'all')
        The name of the source dataset to be pickled.
        If None or 'all', all datasets are pickled.
    transform : object, optional (default: StandardScaler())
        The sklearn transformation to be applied to the data.
    smooth_method : str, optional (default: 'ma')
        The smoothing method to apply to the data;
        options are 'ga', 'es' or 'ma'.
    interpolate_method: str, optional (default: 'linear')
        The scipy interpolation method to use when resampling the data.
    resample_dt : float, optional (default: None)
        The resampling time interval in seconds.
        If None, no resampling is performed.

    Calls
    -----
    {SourceDataset}Preprocessor : class in preprocess/_utils.py
        The class that preprocesses the data for the specified source dataset.

    """
    zip_path = os.path.join(ROOT_DIR, zipfile)
    source_path = os.path.join(ROOT_DIR, zipfile.strip(".zip"))
    # Make the neural data directory if it doesn't exist
    processed_path = os.path.join(ROOT_DIR, "data/processed/neural")
    if not os.path.exists(processed_path):
        os.makedirs(processed_path, exist_ok=True)
    # If .zip not found in the root directory, download the curated open-source worm datasets
    if not os.path.exists(source_path):
        download_url(url=url, folder=ROOT_DIR, filename=zipfile)
        # Extract all the datasets ... OR
        if source_dataset.lower() == "all":
            # Extract zip file then delete it
            extract_zip(zip_path, folder=source_path, delete_zip=True)
        # Extract just the requested source dataset
        else:
            bash_command = [
                "unzip",
                zip_path,
                "{}/*".format(source_dataset),
                "-d",
                source_path,
                "-x",
                "__MACOSX/*",
            ]
            # Run the bash command
            std_out = subprocess.run(bash_command, text=True)
            # Output to log or terminal
            logger.info(std_out)
            # Delete the zip file
            os.unlink(zip_path)
    # (re)-Pickle all the datasets ... OR
    if source_dataset is None or source_dataset.lower() == "all":
        for source in EXPERIMENT_DATASETS:
            logger.info(f"Start processing {source}.")
            try:
                # Instantiate the relevant preprocessor class
                preprocessor = eval(source + "Preprocessor")(
                    transform,
                    smooth_method,
                    interpolate_method,
                    resample_dt,
                    **kwargs,
                )
                # Call its method
                preprocessor.preprocess()
            except NameError:
                continue
        # Create a file to indicate that the preprocessing was successful
        open(os.path.join(processed_path, ".processed"), "a").close()
    # ... (re)-Pickle a single dataset
    else:
        assert (
            source_dataset in EXPERIMENT_DATASETS
        ), "Invalid source dataset requested! Please pick one from:\n{}".format(
            list(EXPERIMENT_DATASETS)
        )
        logger.info(f"Start processing {source_dataset}.")
        try:
            # Instantiate the relevant preprocessor class
            preprocessor = eval(source_dataset + "Preprocessor")(
                transform,
                smooth_method,
                interpolate_method,
                resample_dt,
                **kwargs,
            )
            # Call its method
            preprocessor.preprocess()
        except NameError:
            pass
    # Delete the unzipped folder
    if cleanup:
        shutil.rmtree(source_path)
    return None


def get_presaved_datasets(url, file):
    """
    Download and unzip presaved data splits (commonly requested data patterns).
    Deletes the zip file once the dataset has been extracted to the data folder.
    """
    presaved_url = url
    presaved_file = file
    presave_path = os.path.join(ROOT_DIR, presaved_file)
    data_path = os.path.join(ROOT_DIR, "data")
    download_url(url=presaved_url, folder=ROOT_DIR, filename=presaved_file)
    extract_zip(presave_path, folder=data_path, delete_zip=True)
    return None


def preprocess_connectome(raw_files, pub=None):
    """Convert the raw connectome data to a graph tensor.

    This function processes raw connectome data, which includes chemical
    synapses and gap junctions, into a format suitable for use in machine
    learning or graph analysis. It reads the raw data in .csv format,
    processes it to extract relevant information, and creates graph
    tensors that represent the C. elegans connectome. The resulting
    graph tensors are saved in the 'data/processed/connectome' folder
    as 'graph_tensors.pt'. We distinguish between electrical (gap junction)
    and chemical synapses by using an edge attribute tensor with two feature dimensions:
    the first feature represents the weight of the gap junctions; and the second feature
    represents the weight of the chemical synapses.

    Parameters
    ----------
    raw_files : list
        Contain the names of the raw connectome data to preprocess
    pub : str, optional
        The publication to use for preprocessing. Options include:
        - "openworm": OpenWorm project
        - "funconn" or "randi_2023": Randi et al., 2023 (functional connectivity)
        - "witvliet_7": Witvliet et al., 2020 (adult 7)
        - "witvliet_8": Witvliet et al., 2020 (adult 8)
        - "white_1986_whole": White et al., 1986 (whole)
        - "white_1986_n2u": White et al., 1986 (N2U)
        - "white_1986_jsh": White et al., 1986 (JSH)
        - "white_1986_jse": White et al., 1986 (JSE)
        - "cook_2019": Cook et al., 2019
        - None: Default to a preprocessed variant of Cook et al., 2019

    Returns
    -------
    None
        This function does not return anything, but it does save the
        graph tensors in the 'data/processed/connectome' folder.

    Notes
    -----
    * A connectome is a comprehensive map of the neural connections within
      an organism's brain or nervous system. It is essentially the wiring
      diagram of the brain, detailing how neurons and their synapses are
      interconnected.
    * The default connectome data used here is from Cook et al., 2019.
      If the raw data isn't found, please download the zip file from this link:
      https://wormwiring.org/matlab%20scripts/Premaratne%20MATLAB-ready%20files%20.zip,
      unzip the archive in the data/raw folder, then run the MATLAB script `export_nodes_edges.m`.
    """
    # Check that all necessary files are present
    all_files_present = all([os.path.exists(os.path.join(RAW_DATA_DIR, rf)) for rf in raw_files])
    if not all_files_present:
        download_url(url=RAW_DATA_URL, folder=ROOT_DIR, filename=RAW_ZIP)
        extract_zip(
            path=os.path.join(ROOT_DIR, RAW_ZIP),
            folder=RAW_DATA_DIR,
            delete_zip=True,
        )

    # Determine appropriate preprocessing class based on publication
    preprocessors = {
        "openworm": OpenWormPreprocessor,
        "funconn": Randi2023Preprocessor,
        "randi_2023": Randi2023Preprocessor,
        "witvliet_7": Witvliet2020Preprocessor7,
        "witvliet_8": Witvliet2020Preprocessor8,
        "white_1986_whole": White1986WholePreprocessor,
        "white_1986_n2u": White1986N2UPreprocessor,
        "white_1986_jsh": White1986JSHPreprocessor,
        "white_1986_jse": White1986JSEPreprocessor,
        "cook_2019": Cook2019Preprocessor,
        None: DefaultPreprocessor,
    }

    preprocessor_class = preprocessors.get(pub, DefaultPreprocessor)
    preprocessor = preprocessor_class()
    preprocessor.preprocess()

    return None


class ConnectomeBasePreprocessor:
    def __init__(self):
        self.neuron_labels = self.load_neuron_labels()
        self.neuron_master_sheet = self.load_neuron_master_sheet()
        self.neuron_to_idx = {label: idx for idx, label in enumerate(self.neuron_labels)}

    def load_neuron_labels(self) -> List[str]:
        # This function should load the neuron labels from a file or a constant
        return NEURON_LABELS

    def load_neuron_master_sheet(self) -> pd.DataFrame:
        return pd.read_csv(os.path.join(RAW_DATA_DIR, "neuron_master_sheet.csv"))

    def preprocess_common_tasks(self, edge_index, edge_attr):
        df_master = self.neuron_master_sheet
        df_master = df_master[df_master["label"].isin(self.neuron_labels)]

        pos_dict = df_master.set_index("label")[["x", "y", "z"]].to_dict("index")
        pos = {
            self.neuron_to_idx[label]: [
                pos_dict[label]["x"],
                pos_dict[label]["y"],
                pos_dict[label]["z"],
            ]
            for label in pos_dict
        }

        df_master["type"] = df_master["type"].fillna("Unknown")
        le = preprocessing.LabelEncoder()
        le.fit(df_master["type"].values)
        num_classes = len(le.classes_)
        y = torch.tensor(
            le.transform(df_master.set_index("label").reindex(self.neuron_labels)["type"].values),
            dtype=torch.int32,
        )
        node_type = dict(zip(le.transform(le.classes_), le.classes_))

        df_master["class"] = df_master["class"].fillna("Unknown")
        class_le = preprocessing.LabelEncoder()
        class_le.fit(df_master["class"].values)
        node_class = dict(zip(class_le.transform(class_le.classes_), class_le.classes_))

        x = torch.empty(len(self.neuron_labels), 1024, dtype=torch.float)

        node_label = {idx: label for label, idx in self.neuron_to_idx.items()}
        n_id = torch.arange(len(self.neuron_labels))

        # Add missing nodes with zero-weight edges to ensure the adjacency matrix is 300x300
        all_indices = torch.arange(len(self.neuron_labels))
        full_edge_index = torch.combinations(all_indices, r=2).T
        existing_edges_set = set(map(tuple, edge_index.T.tolist()))

        additional_edges = []
        additional_edge_attr = []
        for edge in full_edge_index.T.tolist():
            if tuple(edge) not in existing_edges_set:
                additional_edges.append(edge)
                additional_edge_attr.append([0, 0])

        if additional_edges:
            additional_edges = torch.tensor(additional_edges).T
            additional_edge_attr = torch.tensor(additional_edge_attr, dtype=torch.float)
            edge_index = torch.cat([edge_index, additional_edges], dim=1)
            edge_attr = torch.cat([edge_attr, additional_edge_attr], dim=0)

        # Check for symmetry in the gap junction adjacency matrix
        gap_junctions = to_dense_adj(edge_index=edge_index, edge_attr=edge_attr[:, 0]).squeeze(0)
        if not torch.allclose(gap_junctions.T, gap_junctions):
            raise AssertionError("The gap junction adjacency matrix is not symmetric.")

        # Create the graph data object
        graph = Data(x=x, edge_index=edge_index, edge_attr=edge_attr, y=y)
        graph.pos = pos  # Add positions to the graph object

        return graph, num_classes, node_type, node_label, n_id, node_class

    def save_graph_tensors(
        self,
        save_as: str,
        graph,
        num_classes,
        node_type,
        node_label,
        n_id,
        node_class,
    ):
        graph_tensors = {
            "edge_index": graph.edge_index,
            "edge_attr": graph.edge_attr,
            "pos": graph.pos,
            "num_classes": num_classes,
            "x": graph.x,
            "y": graph.y,
            "node_type": node_type,
            "node_label": node_label,
            "n_id": n_id,
            "node_class": node_class,
        }

        torch.save(
            graph_tensors,
            os.path.join(ROOT_DIR, "data", "processed", "connectome", save_as),
        )


class DefaultPreprocessor(ConnectomeBasePreprocessor):
    def preprocess(self, save_as="graph_tensors.pt"):
        #### DEBUG ####
        # Hack to override DefaultProprecessor with Witvliet2020Preprocessor7 which is a more up-to-date connectome of C. elegans.
        return Witvliet2020Preprocessor7.preprocess(self, save_as="graph_tensors.pt")
        #### DEBUG ####
        # Names of all C. elegans hermaphrodite neurons
        neurons_all = set(self.neuron_labels)
        sep = r"[\t,]"

        # Chemical synapses nodes and edges
        GHermChem_Edges = pd.read_csv(
            os.path.join(RAW_DATA_DIR, "GHermChem_Edges.csv"), sep=sep
        )  # edges
        GHermChem_Nodes = pd.read_csv(
            os.path.join(RAW_DATA_DIR, "GHermChem_Nodes.csv"), sep=sep
        )  # nodes

        # Gap junctions
        GHermElec_Sym_Edges = pd.read_csv(
            os.path.join(RAW_DATA_DIR, "GHermElec_Sym_Edges.csv"), sep=sep
        )  # edges
        GHermElec_Sym_Nodes = pd.read_csv(
            os.path.join(RAW_DATA_DIR, "GHermElec_Sym_Nodes.csv"), sep=sep
        )  # nodes

        # Neurons involved in gap junctions
        df = GHermElec_Sym_Nodes
        df["Name"] = [
            v.replace("0", "") if not v.endswith("0") else v for v in df["Name"]
        ]  # standard naming
        Ggap_nodes = (
            df[df["Name"].isin(neurons_all)].sort_values(by=["Name"]).reset_index()
        )  # filter out non-neurons

        # Neurons (i.e. nodes) in chemical synapses
        df = GHermChem_Nodes
        df["Name"] = [
            v.replace("0", "") if not v.endswith("0") else v for v in df["Name"]
        ]  # standard naming
        Gsyn_nodes = (
            df[df["Name"].isin(neurons_all)].sort_values(by=["Name"]).reset_index()
        )  # filter out non-neurons

        # Gap junctions edges
        df = GHermElec_Sym_Edges
        df["EndNodes_1"] = [
            v.replace("0", "") if not v.endswith("0") else v for v in df["EndNodes_1"]
        ]
        df["EndNodes_2"] = [
            v.replace("0", "") if not v.endswith("0") else v for v in df["EndNodes_2"]
        ]
        inds = [
            i
            for i in GHermElec_Sym_Edges.index
            if df.iloc[i]["EndNodes_1"] in set(Ggap_nodes.Name)
            and df.iloc[i]["EndNodes_2"] in set(Ggap_nodes.Name)
        ]  # indices
        Ggap_edges = df.iloc[inds].reset_index(drop=True)

        # Chemical synapses
        df = GHermChem_Edges
        df["EndNodes_1"] = [
            v.replace("0", "") if not v.endswith("0") else v for v in df["EndNodes_1"]
        ]
        df["EndNodes_2"] = [
            v.replace("0", "") if not v.endswith("0") else v for v in df["EndNodes_2"]
        ]
        inds = [
            i
            for i in GHermChem_Edges.index
            if df.iloc[i]["EndNodes_1"] in set(Gsyn_nodes.Name)
            and df.iloc[i]["EndNodes_2"] in set(Gsyn_nodes.Name)
        ]  # indices
        Gsyn_edges = df.iloc[inds].reset_index(drop=True)

        # Map neuron names (IDs) to indices
        neuron_to_idx = dict(zip(self.neuron_labels, range(len(self.neuron_labels))))

        # edge_index for gap junctions
        arr = Ggap_edges[["EndNodes_1", "EndNodes_2"]].values
        ggap_edge_index = torch.empty(*arr.shape, dtype=torch.long)
        for i, row in enumerate(arr):
            ggap_edge_index[i, :] = torch.tensor([neuron_to_idx[x] for x in row], dtype=torch.long)
        ggap_edge_index = ggap_edge_index.T  # [2, num_edges]
        # Do the reverse direction to ensure symmetry of gap junctions
        ggap_edge_index = torch.hstack((ggap_edge_index, ggap_edge_index[[1, 0], :]))

        # edge_index for chemical synapses
        arr = Gsyn_edges[["EndNodes_1", "EndNodes_2"]].values
        gsyn_edge_index = torch.empty(*arr.shape, dtype=torch.long)
        for i, row in enumerate(arr):
            gsyn_edge_index[i, :] = torch.tensor([neuron_to_idx[x] for x in row], dtype=torch.long)
        gsyn_edge_index = gsyn_edge_index.T  # [2, num_edges]

        # edge attributes
        # NOTE: The first feature represents the weight of the gap junctions; 
        # The second feature represents the weight of the chemical synapses.
        num_edge_features = 2

        # edge_attr for gap junctions
        num_edges = len(Ggap_edges)
        ggap_edge_attr = torch.empty(
            num_edges, num_edge_features, dtype=torch.float
        )  # [num_edges, num_edge_features]
        for i, weight in enumerate(Ggap_edges.Weight.values):
            ggap_edge_attr[i, :] = torch.tensor(
                [weight, 0], dtype=torch.float
            )  # electrical synapse encoded as [1,0]
        # Do the reverse direction to ensure symmetry of gap junctions
        ggap_edge_attr = torch.vstack((ggap_edge_attr, ggap_edge_attr))

        # edge_attr for chemical synapses
        num_edges = len(Gsyn_edges)
        gsyn_edge_attr = torch.empty(
            num_edges, num_edge_features, dtype=torch.float
        )  # [num_edges, num_edge_features]
        for i, weight in enumerate(Gsyn_edges.Weight.values):
            gsyn_edge_attr[i, :] = torch.tensor(
                [0, weight], dtype=torch.float
            )  # chemical synapse encoded as [0,1]

        # Merge electrical and chemical graphs into a single connectome graph
        combined_edge_index = torch.hstack((ggap_edge_index, gsyn_edge_index))
        combined_edge_attr = torch.vstack((ggap_edge_attr, gsyn_edge_attr))
        edge_index, edge_attr = coalesce(
            combined_edge_index, combined_edge_attr, reduce="add"
        )  # features = [elec_wt, chem_wt]

        graph, num_classes, node_type, node_label, n_id, node_class = self.preprocess_common_tasks(
            edge_index, edge_attr
        )

        self.save_graph_tensors(
            save_as,
            graph,
            num_classes,
            node_type,
            node_label,
            n_id,
            node_class,
        )
<<<<<<< HEAD
 
=======

>>>>>>> 774a115b
class OpenWormPreprocessor(ConnectomeBasePreprocessor):
    def preprocess(self, save_as="graph_tensors_openworm.pt"):
        df = pd.read_csv(os.path.join(RAW_DATA_DIR, "OpenWormConnectome.csv"), sep=r"[\t,]")

        edges = []
        edge_attr = []

        for i in range(len(df)):
            neuron1 = df.loc[i, "Origin"]
            neuron2 = df.loc[i, "Target"]

            if neuron1 in self.neuron_labels and neuron2 in self.neuron_labels:
                # NOTE: This file lists both types of edges in the same file with only the "type" column to differentiate.
                # Therefore as we go through the lines, when see the [neuron_i, neuron_j] pair appearing a second time it is a different 
                # type of synapse (chemical vs. electrical) than the one appearing previously (electrical vs chemical, respectively).
                # The first synapse with [neuron_i, neuron_j] pair encountered could be either electrical or chemical. 
                synapse_type = df.loc[i, "Type"]
                num_connections = df.loc[i, "Number of Connections"]
                edges.append([neuron1, neuron2])
                if synapse_type == "GapJunction": # electrical synapse
                    edge_attr.append([num_connections, 0])
                    # Adding the reverse direction to ensure symmetry of gap junctions
                    edges.append([neuron2, neuron1])
                    edge_attr.append([num_connections, 0])
                elif synapse_type == "Send": # chemical synapse
                    edge_attr.append([0, num_connections])

        edge_attr = torch.tensor(edge_attr)
        edge_index = torch.tensor(
            [
                [self.neuron_to_idx[neuron1], self.neuron_to_idx[neuron2]]
                for neuron1, neuron2 in edges
            ]
        ).T

        graph, num_classes, node_type, node_label, n_id, node_class = self.preprocess_common_tasks(
            edge_index, edge_attr
        )

        self.save_graph_tensors(
            save_as,
            graph,
            num_classes,
            node_type,
            node_label,
            n_id,
            node_class,
        )


class Randi2023Preprocessor(ConnectomeBasePreprocessor):
    def preprocess(self, save_as="graph_tensors_funconn.pt"):
        edges = []
        edge_attr = []

        xls = pd.ExcelFile(os.path.join(RAW_DATA_DIR, "CElegansFunctionalConnectivity.xlsx"))
        df_connectivity = pd.read_excel(xls, sheet_name=0, index_col=0)
        df_significance = pd.read_excel(xls, sheet_name=1, index_col=0)

        for i, (row_label, row) in enumerate(df_connectivity.iterrows()):
            for j, (col_label, value) in enumerate(row.items()):
                if pd.isna(value) or np.isnan(value):
                    continue
                if row_label in self.neuron_labels and col_label in self.neuron_labels:
                    if df_significance.loc[row_label, col_label] < 0.05:
                        edges.append([row_label, col_label])
                        edge_attr.append([0, value])

        neuron_to_idx = {label: idx for idx, label in enumerate(self.neuron_labels)}
        edge_attr = torch.tensor(edge_attr)
        edge_index = torch.tensor(
            [[neuron_to_idx[neuron1], neuron_to_idx[neuron2]] for neuron1, neuron2 in edges]
        ).T

        graph, num_classes, node_type, node_label, n_id, node_class = self.preprocess_common_tasks(
            edge_index, edge_attr
        )

        self.save_graph_tensors(
            save_as,
            graph,
            num_classes,
            node_type,
            node_label,
            n_id,
            node_class,
        )


class Witvliet2020Preprocessor7(ConnectomeBasePreprocessor):
    def preprocess(self, save_as="graph_tensors_witvliet2020_7.pt"):

        df = pd.read_csv(os.path.join(RAW_DATA_DIR, "witvliet_2020_7.csv"), sep=r"[\t,]")

        edges = []
        edge_attr = []

        for i in range(len(df)):
            neuron1 = df.loc[i, "pre"]
            neuron2 = df.loc[i, "post"]
            
            if neuron1 in self.neuron_labels and neuron2 in self.neuron_labels:
                # NOTE: This file lists both types of edges in the same file with only the "type" column to differentiate.
                # Therefore as we go through the lines, when see the [neuron_i, neuron_j] pair appearing a second time it is a different 
                # type of synapse (chemical vs. electrical) than the one appearing previously (electrical vs chemical, respectively).
                # The first synapse with [neuron_i, neuron_j] pair encountered could be either electrical or chemical. 
                edge_type = df.loc[i, "type"]
                num_connections = df.loc[i, "synapses"]
                edges.append([neuron1, neuron2])
                if edge_type == "electrical":
                    edge_attr.append([num_connections, 0])
                    # Adding the reverse direction to ensure symmetry of gap junctions
                    edges.append([neuron2, neuron1])
                    edge_attr.append([num_connections, 0])
                elif edge_type == "chemical":
                    # NOTE: Chemical synapses are asymmetric
                    edge_attr.append([0, num_connections])

        edge_attr = torch.tensor(edge_attr)
        edge_index = torch.tensor(
            [
                [self.neuron_to_idx[neuron1], self.neuron_to_idx[neuron2]]
                for neuron1, neuron2 in edges
            ]
        ).T

        graph, num_classes, node_type, node_label, n_id, node_class = self.preprocess_common_tasks(
            edge_index, edge_attr
        )

        self.save_graph_tensors(
            save_as,
            graph,
            num_classes,
            node_type,
            node_label,
            n_id,
            node_class,
        )

class Witvliet2020Preprocessor8(ConnectomeBasePreprocessor):
    def preprocess(self, save_as="graph_tensors_witvliet2020_8.pt"):
        df = pd.read_csv(os.path.join(RAW_DATA_DIR, "witvliet_2020_8.csv"), sep=r"[\t,]")

        edges = []
        edge_attr = []

        for i in range(len(df)):
            neuron1 = df.loc[i, "pre"]
            neuron2 = df.loc[i, "post"]
            
            if neuron1 in self.neuron_labels and neuron2 in self.neuron_labels:
                # NOTE: This file lists both types of edges in the same file with only the "type" column to differentiate.
                # Therefore as we go through the lines, when see the [neuron_i, neuron_j] pair appearing a second time it is a different 
                # type of synapse (chemical vs. electrical) than the one appearing previously (electrical vs chemical, respectively).
                # The first synapse with [neuron_i, neuron_j] pair encountered could be either electrical or chemical. 
                edge_type = df.loc[i, "type"]
                num_connections = df.loc[i, "synapses"]
                edges.append([neuron1, neuron2])
                if edge_type == "electrical":
                    edge_attr.append([num_connections, 0])
                    # Adding the reverse direction to ensure symmetry of gap junctions
                    edges.append([neuron2, neuron1])
                    edge_attr.append([num_connections, 0])
                elif edge_type == "chemical":
                    # NOTE: Chemical synapses are asymmetric
                    edge_attr.append([0, num_connections])

        edge_attr = torch.tensor(edge_attr)
        edge_index = torch.tensor(
            [
                [self.neuron_to_idx[neuron1], self.neuron_to_idx[neuron2]]
                for neuron1, neuron2 in edges
            ]
        ).T

        graph, num_classes, node_type, node_label, n_id, node_class = self.preprocess_common_tasks(
            edge_index, edge_attr
        )

        self.save_graph_tensors(
            save_as,
            graph,
            num_classes,
            node_type,
            node_label,
            n_id,
            node_class,
        )


class Cook2019Preprocessor(ConnectomeBasePreprocessor):
    def preprocess(self, save_as="graph_tensors_cook2019.pt"):
        edges = []
        edge_attr = []

        xlsx_file = pd.ExcelFile(os.path.join(RAW_DATA_DIR, "Cook2019.xlsx"))

        df = pd.read_excel(xlsx_file, sheet_name="hermaphrodite chemical")

        for i, line in enumerate(df):
            if i > 2:
                col_data = df.iloc[:-1, i]
                for j, weight in enumerate(col_data):
                    if j > 1 and not pd.isna(df.iloc[j, i]):
                        post = df.iloc[1, i]
                        pre = df.iloc[j, 2]
                        if pre in self.neuron_labels and post in self.neuron_labels:
                            edges.append([pre, post])
                            edge_attr.append([0, df.iloc[j, i]]) # second edge_attr feature is for gap junction weights

        df = pd.read_excel(xlsx_file, sheet_name="hermaphrodite gap jn symmetric")

        for i, line in enumerate(df):
            if i > 2:
                col_data = df.iloc[:-1, i]
                for j, weight in enumerate(col_data):
                    if j > 1 and not pd.isna(df.iloc[j, i]):
                        post = df.iloc[1, i]
                        pre = df.iloc[j, 2]
                        if pre in self.neuron_labels and post in self.neuron_labels:
                            if [pre, post] in edges:
                                edge_idx = edges.index([pre, post])
                                edge_attr[edge_idx][0] = df.iloc[j, i] # first edge_attr feature is for gap junction weights
                            else:
                                edges.append([pre, post])
                                edge_attr.append([df.iloc[j, i], 0])
                            
        edge_attr = torch.tensor(edge_attr)
        edge_index = torch.tensor(
            [
                [self.neuron_to_idx[neuron1], self.neuron_to_idx[neuron2]]
                for neuron1, neuron2 in edges
            ]
        ).T

        graph, num_classes, node_type, node_label, n_id, node_class = self.preprocess_common_tasks(
            edge_index, edge_attr
        )

        self.save_graph_tensors(
            save_as,
            graph,
            num_classes,
            node_type,
            node_label,
            n_id,
            node_class,
        )


class White1986WholePreprocessor(ConnectomeBasePreprocessor):
    def preprocess(self, save_as="graph_tensors_white1986_whole.pt"):
        df = pd.read_csv(os.path.join(RAW_DATA_DIR, "white_1986_whole.csv"), sep=r"[\t,]")

        edges = []
        edge_attr = []

        for i in range(len(df)):
            neuron1 = df.loc[i, "pre"]
            neuron2 = df.loc[i, "post"]

            if neuron1 in self.neuron_labels and neuron2 in self.neuron_labels:
                # NOTE: This file lists both types of edges in the same file with only the "type" column to differentiate.
                # Therefore as we go through the lines, when see the [neuron_i, neuron_j] pair appearing a second time it is a different 
                # type of synapse (chemical vs. electrical) than the one appearing previously (electrical vs chemical, respectively).
                # The first synapse with [neuron_i, neuron_j] pair encountered could be either electrical or chemical. 
                edge_type = df.loc[i, "type"]
                num_connections = df.loc[i, "synapses"]
                edges.append([neuron1, neuron2])
                if edge_type == "electrical":
                    edge_attr.append([num_connections, 0])
                    # Adding the reverse direction to ensure symmetry of gap junctions
                    edges.append([neuron2, neuron1])
                    edge_attr.append([num_connections, 0])
                elif edge_type == "chemical":
                    # NOTE: Chemical synapses are asymmetric
                    edge_attr.append([0, num_connections])

        edge_attr = torch.tensor(edge_attr)
        edge_index = torch.tensor(
            [
                [self.neuron_to_idx[neuron1], self.neuron_to_idx[neuron2]]
                for neuron1, neuron2 in edges
            ]
        ).T

        graph, num_classes, node_type, node_label, n_id, node_class = self.preprocess_common_tasks(
            edge_index, edge_attr
        )

        self.save_graph_tensors(
            save_as,
            graph,
            num_classes,
            node_type,
            node_label,
            n_id,
            node_class,
        )


class White1986N2UPreprocessor(ConnectomeBasePreprocessor):
    def preprocess(self, save_as="graph_tensors_white1986_n2u.pt"):
        df = pd.read_csv(os.path.join(RAW_DATA_DIR, "white_1986_n2u.csv"), sep=r"[\t,]")

        edges = []
        edge_attr = []

        for i in range(len(df)):
            neuron1 = df.loc[i, "pre"]
            neuron2 = df.loc[i, "post"]

            if neuron1 in self.neuron_labels and neuron2 in self.neuron_labels:
                # NOTE: This file lists both types of edges in the same file with only the "type" column to differentiate.
                # Therefore as we go through the lines, when see the [neuron_i, neuron_j] pair appearing a second time it is a different 
                # type of synapse (chemical vs. electrical) than the one appearing previously (electrical vs chemical, respectively).
                # The first synapse with [neuron_i, neuron_j] pair encountered could be either electrical or chemical. 
                edge_type = df.loc[i, "type"]
                num_connections = df.loc[i, "synapses"]
                edges.append([neuron1, neuron2])
                if edge_type == "electrical":
                    edge_attr.append([num_connections, 0])
                    # Adding the reverse direction to ensure symmetry of gap junctions
                    edges.append([neuron2, neuron1])
                    edge_attr.append([num_connections, 0])
                elif edge_type == "chemical":
                    # NOTE: Chemical synapses are asymmetric
                    edge_attr.append([0, num_connections])

        edge_attr = torch.tensor(edge_attr)
        edge_index = torch.tensor(
            [
                [self.neuron_to_idx[neuron1], self.neuron_to_idx[neuron2]]
                for neuron1, neuron2 in edges
            ]
        ).T

        graph, num_classes, node_type, node_label, n_id, node_class = self.preprocess_common_tasks(
            edge_index, edge_attr
        )

        self.save_graph_tensors(
            save_as,
            graph,
            num_classes,
            node_type,
            node_label,
            n_id,
            node_class,
        )


class White1986JSHPreprocessor(ConnectomeBasePreprocessor):
    def preprocess(self, save_as="graph_tensors_white1986_jsh.pt"):
        df = pd.read_csv(os.path.join(RAW_DATA_DIR, "white_1986_jsh.csv"), sep=r"[\t,]")

        edges = []
        edge_attr = []

        for i in range(len(df)):
            neuron1 = df.loc[i, "pre"]
            neuron2 = df.loc[i, "post"]

            if neuron1 in self.neuron_labels and neuron2 in self.neuron_labels:
                # NOTE: This file lists both types of edges in the same file with only the "type" column to differentiate.
                # Therefore as we go through the lines, when see the [neuron_i, neuron_j] pair appearing a second time it is a different 
                # type of synapse (chemical vs. electrical) than the one appearing previously (electrical vs chemical, respectively).
                # The first synapse with [neuron_i, neuron_j] pair encountered could be either electrical or chemical. 
                edge_type = df.loc[i, "type"]
                num_connections = df.loc[i, "synapses"]
                edges.append([neuron1, neuron2])
                if edge_type == "electrical":
                    edge_attr.append([num_connections, 0])
                    # Adding the reverse direction to ensure symmetry of gap junctions
                    edges.append([neuron2, neuron1])
                    edge_attr.append([num_connections, 0])
                elif edge_type == "chemical":
                    # NOTE: Chemical synapses are asymmetric
                    edge_attr.append([0, num_connections])

        edge_attr = torch.tensor(edge_attr)
        edge_index = torch.tensor(
            [
                [self.neuron_to_idx[neuron1], self.neuron_to_idx[neuron2]]
                for neuron1, neuron2 in edges
            ]
        ).T

        graph, num_classes, node_type, node_label, n_id, node_class = self.preprocess_common_tasks(
            edge_index, edge_attr
        )

        self.save_graph_tensors(
            save_as,
            graph,
            num_classes,
            node_type,
            node_label,
            n_id,
            node_class,
        )


class White1986JSEPreprocessor(ConnectomeBasePreprocessor):
    def preprocess(self, save_as="graph_tensors_white1986_jse.pt"):
        df = pd.read_csv(os.path.join(RAW_DATA_DIR, "white_1986_jse.csv"), sep=r"[\t,]")

        edges = []
        edge_attr = []

        for i in range(len(df)):
            neuron1 = df.loc[i, "pre"]
            neuron2 = df.loc[i, "post"]

            if neuron1 in self.neuron_labels and neuron2 in self.neuron_labels:
                # NOTE: This file lists both types of edges in the same file with only the "type" column to differentiate.
                # Therefore as we go through the lines, when see the [neuron_i, neuron_j] pair appearing a second time it is a different 
                # type of synapse (chemical vs. electrical) than the one appearing previously (electrical vs chemical, respectively).
                # The first synapse with [neuron_i, neuron_j] pair encountered could be either electrical or chemical. 
                edge_type = df.loc[i, "type"]
                num_connections = df.loc[i, "synapses"]
                edges.append([neuron1, neuron2])
                if edge_type == "electrical":
                    edge_attr.append([num_connections, 0])
                    # Adding the reverse direction to ensure symmetry of gap junctions
                    edges.append([neuron2, neuron1])
                    edge_attr.append([num_connections, 0])
                elif edge_type == "chemical":
                    # NOTE: Chemical synapses are asymmetric
                    edge_attr.append([0, num_connections])

        edge_attr = torch.tensor(edge_attr)
        edge_index = torch.tensor(
            [
                [self.neuron_to_idx[neuron1], self.neuron_to_idx[neuron2]]
                for neuron1, neuron2 in edges
            ]
        ).T

        graph, num_classes, node_type, node_label, n_id, node_class = self.preprocess_common_tasks(
            edge_index, edge_attr
        )

        self.save_graph_tensors(
            save_as,
            graph,
            num_classes,
            node_type,
            node_label,
            n_id,
            node_class,
        )


def extract_zip(path: str, folder: str = None, log: bool = True, delete_zip: bool = True):
    """
    Extracts a zip archive to a specific folder while ignoring the __MACOSX directory.

    Args:
        path (str): The path to the zip archive.
        folder (str, optional): The folder where the files will be extracted to. Default to the parent of `path`.
        log (bool, optional): If False, will not print anything to the console. Default is True.
        delete_zip (bool, optional): If True, will delete the zip archive after extraction. Default is True.
    """
    if folder is None:
        folder = os.path.dirname(path)
    if log:
        print(f"Extracting {path}...")
    with zipfile.ZipFile(path, "r") as zip_ref:
        for member in zip_ref.namelist():
            if not member.startswith("__MACOSX/"):
                zip_ref.extract(member, folder)
    if delete_zip:
        os.unlink(path)


###############################################################################################
# TODO: Encapsulate smoothing functions in OOP style class.
def gaussian_kernel_smooth(x, t, sigma):
    """Causal Gaussian smoothing for a multidimensional time series.

    Parameters:
        x (ndarray): The input time series to be smoothed (time, neurons).
        t (ndarray): The time vector (in seconds) corresponding to the input time series.
        sigma (float): Standard deviation for Gaussian kernel.

    Returns:
        x_smooth (ndarray): The smoothed time series.
    """
    istensor = isinstance(x, torch.Tensor)
    if istensor:
        x = x.cpu().numpy()
    dim = x.ndim
    if dim == 1:
        x = x.reshape(-1, 1)
    # Apply one-sided exponential decay
    x_smooth = np.zeros_like(x, dtype=np.float32)
    alpha = 1 / (2 * sigma**2)
    # TODO: Vectorize this instead of using a loop.
    for i in range(x.shape[0]):  # temporal dimension
        weights = np.exp(-alpha * np.arange(i, -1, -1) ** 2)
        weights /= weights.sum()
        for j in range(x.shape[1]):  # feature dimension
            x_smooth[i, j] = np.dot(weights, x[: i + 1, j])
    if dim == 1:
        x_smooth = x_smooth.squeeze(-1)
    if istensor:
        x_smooth = torch.from_numpy(x_smooth)
    return x_smooth


def moving_average_smooth(x, t, window_size):
    """Causal moving average smoothing filter to a multidimensional time series.

    Parameters:
    ----------
        x (ndarray): The input time series to be smoothed.
        t (ndarray): The time vector (in seconds) corresponding to the input time series.
        window_size (int): The size of the moving average window. Must be an odd number.

    Returns:
    ----------
        x_smooth (ndarray): The smoothed time series.
    """
    # Ensure window_size is odd for symmetry
    if window_size % 2 == 0:
        window_size += 1
    # Check for correct dimensions
    isnumpy = isinstance(x, np.ndarray)
    if isnumpy:
        x = torch.from_numpy(x)
    dim = x.ndim
    if dim == 1:
        x = x.unsqueeze(-1)
    x_smooth = torch.zeros_like(x)
    # TODO: Vectorize this instead of using a loop.
    for i in range(x.shape[1]):  # feature dimension
        for j in range(x.shape[0]):  # temporal dimension
            start = max(j - window_size // 2, 0)
            end = j + 1
            window = x[start:end, i]
            x_smooth[j, i] = window.mean()
    if dim == 1:
        x_smooth = x_smooth.squeeze(-1)
    if isnumpy:
        x_smooth = x_smooth.cpu().numpy()
    return x_smooth


def exponential_kernel_smooth(x, t, alpha):
    """Exponential kernel smoothing for a multidimensional time series.
    This method method is already causal by its definiton.

    Parameters:
        x (ndarray): The input time series to be smoothed (time, neurons).
        t (ndarray): The time vector (in seconds) corresponding to the input time series.
        alpha (float): The smoothing factor, 0<alpha<1. A higher value of alpha will
                       result in less smoothing (more weight is given to the current value),
                       while a lower value of alpha will result in more smoothing
                       (more weight is given to the previous smoothed values).

    Returns:
        x_smooth (ndarray): The smoothed time series.
    """
    istensor = isinstance(x, torch.Tensor)
    if istensor:
        x = x.cpu().numpy()
    dim = x.ndim
    if dim == 1:
        x = x.reshape(-1, 1)
    x_smooth = np.zeros_like(x, dtype=np.float32)
    x_smooth[0] = x[0]
    # TODO: Vectorize this smoothing operation
    for i in range(1, x.shape[0]):
        x_smooth[i] = alpha * x[i] + (1 - alpha) * x_smooth[i - 1]

    if dim == 1:
        x_smooth = x_smooth.squeeze(-1)
    if istensor:
        x_smooth = torch.from_numpy(x_smooth)
    return x_smooth


def smooth_data_preprocess(calcium_data, time_in_seconds, smooth_method, **kwargs):
    """Smooths the provided calcium data using the specified smoothing method.
    as a (time, neurons) array `calcium_data`.

    Args:
        calcium_data (np.ndarray): original calcium data with shape (time, neurons)
        time_in_seconds (np.ndarray): time vector with shape (time, 1)
        smooth_method (str): the method used to smooth the data

    Returns:
        smooth_ca_data (np.ndarray): calcium data that is smoothed
    """
    if smooth_method is None:
        smooth_ca_data = calcium_data
    elif str(smooth_method).lower() == "gaussian":
        smooth_ca_data = gaussian_kernel_smooth(
            calcium_data, time_in_seconds, sigma=kwargs.get("sigma", 5)
        )
    elif str(smooth_method).lower() == "moving":
        smooth_ca_data = moving_average_smooth(
            calcium_data, time_in_seconds, window_size=kwargs.get("window_size", 15)
        )
    elif str(smooth_method).lower() == "exponential":
        smooth_ca_data = exponential_kernel_smooth(
            calcium_data, time_in_seconds, alpha=kwargs.get("alpha", 0.5)
        )
    else:
        raise TypeError("See `configs/submodule/preprocess.yaml` for viable smooth methods.")
    return smooth_ca_data


###############################################################################################


def reshape_calcium_data(worm_dataset):
    """Reorganizes calcium data into a standard organized matrix with shape (max_timesteps, NUM_NEURONS).
    Also creates neuron masks and mappings of neuron labels to indices in the data.
    Converts the data to torch tensors.

    Args:
        worm_dataset (dict): Dataset for a single worm that includes calcium data and other information.

    Returns:
        dict: The modified worm dataset with restructured calcium data.
    """
    reshaper = CalciumDataReshaper(worm_dataset)
    return reshaper.worm_dataset


def interpolate_data(time, data, target_dt, method="linear"):
    """Interpolate data using np.interp.

    This function takes the given time points and corresponding data and
    interpolates them to create new data points with the desired time interval.

    Parameters
    ----------
    time : numpy.ndarray
        1D array containing the time points corresponding to the data.
    data : numpy.ndarray
        A 2D array containing the data to be interpolated, with shape
        (time, neurons).
    target_dt : float
        The desired time interval between the interpolated data points.
        If None, no interpolation is performed.
    method : str, optional (default: 'linear')
        The scipy interpolation method to use when resampling the data.

    Returns
    -------
    numpy.ndarray, numpy.ndarray: Two arrays containing the interpolated time points and data.
    """
    # Check if correct interpolation method provided
    assert method in {
        None,
        "linear",
        "quadratic",
        "cubic",
    }, "Invalid interpolation method. Choose from [None, 'linear', 'cubic', 'quadratic']."
    # If target_dt is None, return the original data
    if target_dt is None:
        return time, data
    # Ensure that time is a 1D array
    time = time.squeeze()
    # Interpolate the data
    target_time_np = np.arange(time.min(), time.max() + target_dt, target_dt)  # 1D array
    num_neurons = data.shape[1]
    interpolated_data_np = np.zeros((len(target_time_np), num_neurons), dtype=np.float32)
    # TODO: Vectorize this interpolation method
    if method is None:
        target_time_np = time  # 1D array
        interpolated_data_np = data
    elif method == "linear":
        for i in range(num_neurons):
            interpolated_data_np[:, i] = np.interp(target_time_np, time, data[:, i])
    else:  # either quadratic or cubic
        for i in range(num_neurons):
            # NOTE: scipy.interplate.interp1d is deprecated. Best to choose method='linear'.
            interp = interp1d(x=time, y=data[:, i], kind=method)
            interpolated_data_np[:, i] = interp(target_time_np)
    # Reshape interpolated time vector to (time, 1)
    target_time_np = target_time_np.reshape(-1, 1)
    # Return the interpolated data
    return target_time_np, interpolated_data_np


def aggregate_data(time, data, target_dt):
    """Downsample data using aggregation.

    This function takes the given time points and corresponding data and
    downsamples them by averaging over intervals defined by `target_dt`.

    Parameters
    ----------
    time : numpy.ndarray
        1D array containing the time points corresponding to the data,
        with shape (time, 1).
    data : numpy.ndarray
        A 2D array containing the data to be downsampled, with shape
        (time, neurons).
    target_dt : float
        The desired time interval between the downsampled data points.
        If None, no downsampling is performed.

    Returns
    -------
    numpy.ndarray, numpy.ndarray: Two arrays containing the downsampled time points and data.
    """
    # If target_dt is None, return the original data
    if target_dt is None:
        return time, data
    # Ensure that time is a 1D array
    time = time.squeeze()
    # Compute the downsample rate
    original_dt = np.median(np.diff(time, axis=0)[1:]).item()
    interval_width = int(target_dt // original_dt)
    # Determine the number of intervals
    num_intervals = len(time) // interval_width
    downsampled_data = np.zeros((num_intervals, data.shape[1]), dtype=np.float32)
    # Create the downsampled time array
    target_time_np = np.arange(time.min(), time.max() + target_dt, target_dt)[:num_intervals]
    # Downsample the data by averaging over intervals
    for i in range(data.shape[1]):
        reshaped_data = data[: num_intervals * interval_width, i].reshape(-1, interval_width)
        downsampled_data[:, i] = reshaped_data.mean(axis=1)
    # Reshape downsampled time vector to (time, 1)
    target_time_np = target_time_np.reshape(-1, 1)
    # Return the interpolated data
    return target_time_np, downsampled_data


# # # ~~~~~~~~~~~~~~~~~~~~~~~~~~~~~~~~~~~~~~~~~~~~~~~~~~~~~~~~~~~~~~~~~~~~~~~~~~~~~~#


# # # Class definitions # # #
# # # ~~~~~~~~~~~~~~~~~~~~~~~~~~~~~~~~~~~~~~~~~~~~~~~~~~~~~~~~~~~~~~~~~~~~~~~~~~~~~~#
class CausalNormalizer:
    """A transform for causal normalization of time series data.

    This normalizer computes the mean and standard deviation up to each time point t,
    ensuring that the normalization at each time point is based solely on past
    and present data, maintaining the causal nature of the time series.
    """

    def __init__(self, nan_fill_method="interpolate"):
        """
        Initialize the CausalNormalizer with a method to handle NaN values.

        Parameters:
        ---
        nan_fill_method (str): Method to fill NaN values. Options are 'ffill' (forward fill),
                                'bfill' (backward fill), and 'interpolate'. Default is 'interpolate'.
        """
        self.cumulative_mean_ = None
        self.cumulative_std_ = None
        self.nan_fill_method = nan_fill_method

    def _handle_nans(self, X):
        """
        Handle NaN values in the dataset X based on the specified method.

        Parameters:
        ----------
        X (array-like): The input data with potential NaN values.

        Returns:
        ----------
        X_filled (array-like): The data with NaN values handled.
        """
        df = pd.DataFrame(X)
        if self.nan_fill_method == "ffill":
            df.fillna(method="ffill", inplace=True)
        elif self.nan_fill_method == "bfill":
            df.fillna(method="bfill", inplace=True)
        elif self.nan_fill_method == "interpolate":
            df.interpolate(method="linear", inplace=True)
        else:
            raise ValueError("Invalid NaN fill method specified.")
        return df.values

    def fit(self, X, y=None):
        """
        Compute the cumulative mean and standard deviation of the dataset X.
        Uses the two-pass algorithm: https://www.wikiwand.com/en/Algorithms_for_calculating_variance.

        Parameters
        ----------
        X : array-like of shape (n_samples, n_features)
            The input data.

        y : Ignored
            Not used, present here for API consistency by convention.

        Returns
        -------
        self : object
            Returns the instance itself.
        """
        X = self._handle_nans(X)
        T, D = X.shape
        cumulative_sum = np.cumsum(X, axis=0)
        cumulative_squares_sum = np.cumsum(X**2, axis=0)
        count = np.arange(1, T + 1).reshape(-1, 1)
        self.cumulative_mean_ = cumulative_sum / count
        cumulative_variance = (
            cumulative_squares_sum
            - 2 * self.cumulative_mean_ * cumulative_sum
            + count * self.cumulative_mean_**2
        ) / (count - 1)
        self.cumulative_std_ = np.sqrt(cumulative_variance)
        # Avoid zero-division
        self.cumulative_std_[self.cumulative_std_ == 0] = 1
        return self

    def transform(self, X):
        """Perform causal normalization on the dataset X using the
        previously computed cumulative mean and standard deviation.

        Parameters
        ----------
        X : array-like of shape (n_samples, n_features)
            The input data.

        Returns
        -------
        X_transformed : array-like of shape (n_samples, n_features)
            The transformed data.
        """
        if self.cumulative_mean_ is None or self.cumulative_std_ is None:
            raise RuntimeError("The transformer has not been fitted yet.")
        X_transformed = (X - self.cumulative_mean_) / self.cumulative_std_
        return X_transformed

    def fit_transform(self, X, y=None):
        """Fit to data, then transform it.

        Parameters
        ----------
        X : array-like of shape (n_samples, n_features)
            The input data to fit and transform.

        y : Ignored
            Not used, present here for API consistency by convention.

        Returns
        -------
        X_transformed : array-like of shape (n_samples, n_features)
            The transformed data.
        """
        return self.fit(X).transform(X)


class CalciumDataReshaper:
    def __init__(self, worm_dataset: dict):
        """
        Notes:
            'idx' refers to the index of the neuron in the original dataset.
                0 < idx < N, where N is however many neurons were recorded.
            'slot' refers to the index of the neuron in the reshaped dataset.
                0 < slot < NUM_NEURONS, the number of neurons in hermaphrodite C. elegans.
        """
        self.worm_dataset = worm_dataset
        self.named_neuron_to_idx = dict()
        self.unknown_neuron_to_idx = dict()
        self.slot_to_named_neuron = dict()
        self.slot_to_unknown_neuron = dict()
        self.slot_to_neuron = dict()
        self.dtype = torch.half
        self._init_neuron_data()
        self._reshape_data()

    def _init_neuron_data(self):
        """Initializes attributes from keys that must already be present in the worm dataset
        at the time that the reshaper is invoked.
        Therefore, those keys specify what is required for a worm dataset to be valid.
        """
        # Post-processed data / absolutely necessary keys
        self.time_in_seconds = self.worm_dataset["time_in_seconds"]
        self.dt = self.worm_dataset["dt"]
        self.max_timesteps = self.worm_dataset["max_timesteps"]
        self.median_dt = self.worm_dataset["median_dt"]
        self.calcium_data = self.worm_dataset["calcium_data"]
        self.smooth_calcium_data = self.worm_dataset["smooth_calcium_data"]
        self.residual_calcium = self.worm_dataset["residual_calcium"]
        self.smooth_residual_calcium = self.worm_dataset["smooth_residual_calcium"]
        self.neuron_to_idx = self.worm_dataset["neuron_to_idx"]
        self.idx_to_neuron = self.worm_dataset["idx_to_neuron"]
        self.extra_info = self.worm_dataset.get("extra_info", dict())
        # Original data / optional keys that may be inferred
        self.original_time_in_seconds = self.worm_dataset.get(
            "original_time_in_seconds", self.worm_dataset["time_in_seconds"]
        )
        self.original_dt = self.worm_dataset.get("original_dt", self.worm_dataset["dt"])
        self.original_max_timesteps = self.worm_dataset.get(
            "original_max_timesteps", self.worm_dataset["max_timesteps"]
        )
        self.original_calcium_data = self.worm_dataset.get(
            "original_calcium_data", self.worm_dataset["calcium_data"]
        )
        self.original_median_dt = self.worm_dataset.get(
            "original_median_dt", self.worm_dataset["median_dt"]
        )
        self.original_smooth_calcium_data = self.worm_dataset.get(
            "original_smooth_calcium_data", self.worm_dataset["smooth_calcium_data"]
        )
        self.original_residual_calcium = self.worm_dataset.get(
            "original_residual_calcium", self.worm_dataset["residual_calcium"]
        )
        self.original_smooth_residual_calcium = self.worm_dataset.get(
            "original_smooth_residual_calcium",
            self.worm_dataset["smooth_residual_calcium"],
        )

    def _reshape_data(self):
        self._prepare_initial_data()
        self._fill_named_neurons_data()
        self._fill_unknown_neurons_data()
        self._update_worm_dataset()
        self._remove_old_mappings()

    def _prepare_initial_data(self):
        assert (
            len(self.idx_to_neuron) == self.calcium_data.shape[1]
        ), "Number of neurons in calcium data matrix does not match number of recorded neurons."
        self.named_neurons_mask = torch.zeros(NUM_NEURONS, dtype=torch.bool)
        self.unknown_neurons_mask = torch.zeros(NUM_NEURONS, dtype=torch.bool)
        self._init_empty_calcium_data()
        self._tensor_time_data()

    def _init_empty_calcium_data(self):
        # Resampled data
        self.standard_calcium_data = torch.zeros(self.max_timesteps, NUM_NEURONS, dtype=self.dtype)
        self.standard_residual_calcium = torch.zeros(
            self.max_timesteps, NUM_NEURONS, dtype=self.dtype
        )
        self.standard_smooth_calcium_data = torch.zeros(
            self.max_timesteps, NUM_NEURONS, dtype=self.dtype
        )
        self.standard_residual_smooth_calcium = torch.zeros(
            self.max_timesteps, NUM_NEURONS, dtype=self.dtype
        )
        # Raw data
        self.standard_original_calcium_data = torch.zeros(
            self.original_max_timesteps, NUM_NEURONS, dtype=self.dtype
        )
        self.standard_original_smooth_calcium_data = torch.zeros(
            self.original_max_timesteps, NUM_NEURONS, dtype=self.dtype
        )
        self.standard_original_residual_calcium = torch.zeros(
            self.original_max_timesteps, NUM_NEURONS, dtype=self.dtype
        )
        self.standard_original_smooth_residual_calcium = torch.zeros(
            self.original_max_timesteps, NUM_NEURONS, dtype=self.dtype
        )

    def _tensor_time_data(self):
        # Resampled data
        self.time_in_seconds = (
            self.time_in_seconds - self.time_in_seconds[0]
        )  # start at 0.0 seconds
        self.dt = np.diff(self.time_in_seconds, axis=0, prepend=0.0)
        self.median_dt = np.median(self.dt[1:]).item()
        self.time_in_seconds = torch.from_numpy(self.time_in_seconds).to(self.dtype)
        if self.time_in_seconds.ndim == 1:
            self.time_in_seconds = self.time_in_seconds.unsqueeze(-1)
        self.dt = torch.from_numpy(self.dt).to(self.dtype)
        if self.dt.ndim == 1:
            self.dt = self.dt.unsqueeze(-1)
        # Raw data
        self.original_time_in_seconds = (
            self.original_time_in_seconds - self.original_time_in_seconds[0]
        )  # start at 0.0 seconds
        self.original_dt = np.diff(self.original_time_in_seconds, axis=0, prepend=0.0)
        self.original_median_dt = np.median(self.original_dt[1:]).item()
        self.original_time_in_seconds = torch.from_numpy(self.original_time_in_seconds).to(
            self.dtype
        )
        if self.original_time_in_seconds.ndim == 1:
            self.original_time_in_seconds = self.time_in_seconds.unsqueeze(-1)
        self.original_dt = torch.from_numpy(self.original_dt).to(self.dtype)
        if self.original_dt.ndim == 1:
            self.original_dt = self.original_dt.unsqueeze(-1)

    def _fill_named_neurons_data(self):
        for slot, neuron in enumerate(NEURON_LABELS):
            if neuron in self.neuron_to_idx:  # named neuron
                idx = self.neuron_to_idx[neuron]
                self.named_neuron_to_idx[neuron] = idx
                self._fill_calcium_data(idx, slot)
                self.named_neurons_mask[slot] = True
                self.slot_to_named_neuron[slot] = neuron

    def _fill_calcium_data(self, idx, slot):
        self.standard_calcium_data[:, slot] = torch.from_numpy(self.calcium_data[:, idx]).to(
            self.dtype
        )
        self.standard_residual_calcium[:, slot] = torch.from_numpy(
            self.residual_calcium[:, idx]
        ).to(self.dtype)
        self.standard_smooth_calcium_data[:, slot] = torch.from_numpy(
            self.smooth_calcium_data[:, idx]
        ).to(self.dtype)
        self.standard_residual_smooth_calcium[:, slot] = torch.from_numpy(
            self.smooth_residual_calcium[:, idx]
        ).to(self.dtype)
        # Raw data
        self.standard_original_calcium_data[:, slot] = torch.from_numpy(
            self.original_calcium_data[:, idx]
        ).to(self.dtype)
        self.standard_original_smooth_calcium_data[:, slot] = torch.from_numpy(
            self.original_smooth_calcium_data[:, idx]
        ).to(self.dtype)
        self.standard_original_residual_calcium[:, slot] = torch.from_numpy(
            self.original_residual_calcium[:, idx]
        ).to(self.dtype)
        self.standard_original_smooth_residual_calcium[:, slot] = torch.from_numpy(
            self.original_smooth_residual_calcium[:, idx]
        ).to(self.dtype)

    def _fill_unknown_neurons_data(self):
        free_slots = list(np.where(~self.named_neurons_mask)[0])
        for neuron in set(self.neuron_to_idx) - set(self.named_neuron_to_idx):
            self.unknown_neuron_to_idx[neuron] = self.neuron_to_idx[neuron]
            slot = np.random.choice(free_slots)
            free_slots.remove(slot)
            self.slot_to_unknown_neuron[slot] = neuron
            self._fill_calcium_data(self.neuron_to_idx[neuron], slot)
            self.unknown_neurons_mask[slot] = True

    def _update_worm_dataset(self):
        self.slot_to_neuron.update(self.slot_to_named_neuron)
        self.slot_to_neuron.update(self.slot_to_unknown_neuron)
        self.worm_dataset.update(
            {
                "calcium_data": self.standard_calcium_data,  # normalized, resampled
                "dt": self.dt,  # resampled (vector)
                "idx_to_named_neuron": {v: k for k, v in self.named_neuron_to_idx.items()},
                "idx_to_unknown_neuron": {v: k for k, v in self.unknown_neuron_to_idx.items()},
                "median_dt": self.median_dt,  # resampled (scalar)
                "named_neuron_to_idx": self.named_neuron_to_idx,
                "named_neuron_to_slot": {v: k for k, v in self.slot_to_named_neuron.items()},
                "named_neurons_mask": self.named_neurons_mask,
                "neuron_to_slot": {v: k for k, v in self.slot_to_neuron.items()},
                "neurons_mask": self.named_neurons_mask | self.unknown_neurons_mask,
                "original_calcium_data": self.standard_original_calcium_data,  # original, normalized
                "original_dt": self.original_dt,  # original (vector)
                "original_median_dt": self.original_median_dt,  # original (scalar)
                "original_residual_calcium": self.standard_original_residual_calcium,  # original
                "original_smooth_calcium_data": self.standard_original_smooth_calcium_data,  # original, normalized, smoothed
                "original_smooth_residual_calcium": self.standard_original_smooth_residual_calcium,  # original, smoothed
                "original_time_in_seconds": self.original_time_in_seconds,  # original
                "residual_calcium": self.standard_residual_calcium,  # resampled
                "smooth_calcium_data": self.standard_smooth_calcium_data,  # normalized, smoothed, resampled
                "smooth_residual_calcium": self.standard_residual_smooth_calcium,  # smoothed, resampled
                "slot_to_named_neuron": self.slot_to_named_neuron,
                "slot_to_neuron": self.slot_to_neuron,
                "slot_to_unknown_neuron": self.slot_to_unknown_neuron,
                "time_in_seconds": self.time_in_seconds,  # resampled
                "unknown_neuron_to_idx": self.unknown_neuron_to_idx,
                "unknown_neuron_to_slot": {v: k for k, v in self.slot_to_unknown_neuron.items()},
                "unknown_neurons_mask": self.unknown_neurons_mask,
                "extra_info": self.extra_info,
            }
        )

    def _remove_old_mappings(self):
        keys_to_delete = [key for key in self.worm_dataset if "idx" in key]
        for key in keys_to_delete:
            self.worm_dataset.pop(key, None)


class NeuralBasePreprocessor:
    """
    This is a base class used for preprocessing different types of neurophysiological datasets.

    The class provides a template for loading, extracting, smoothing, resampling, and
    normalizing neural data, as well as saving the processed data in a pickle format.
    Specific datasets can be processed by creating a new class that inherits from this base class
    and overriding the methods as necessary.

    Attributes:
        source_dataset (str): The specific source dataset to be preprocessed.
        transform (object): The sklearn transformation to be applied to the data.
        smooth_method (str): The smoothing method to apply to the data.
        resample_dt (float): The resampling time interval in seconds.
        raw_data_path (str): The path where the raw dat is downloaded at.
        processed_data_apth (str): The path at which to save the processed dataset.

    Methods:
        load_data(): Method for loading the raw data.
        extract_data(): Method for extracting the neural data from the raw data.
        smooth_data(): Method for smoothing the neural data.
        resample_data(): Method for resampling the neural data.
        normalize_data(): Method for normalizing the neural data.
        save_data(): Method for saving the processed data to .pickle format.
        create_neuron_idx(): Method for extracting a neuron label to index mapping from the raw data.
        preprocess_traces(): Base method for preprocessing the calcium traces. Some datasets may require
                    additional preprocessing steps, in which case this method should be overridden.

    Note:
        This class is intended to be subclassed, not directly instantiated.
        Specific datasets should implement their own versions of the
        `load_data`,`extract_data`, `smooth_data`, `resample_data`, `normalize_data`,
        `create_metadata` `save_data`, and `preprocess` methods.

    Example:
        class SpecificDatasetPreprocessor(NeuralBasePreprocessor):
            def load_data(self):
                # Implement dataset-specific loading logic here.
    """

    def __init__(
        self,
        dataset_name,
        # TODO: Try different transforms from sklearn such as QuantileTransformer, etc. as well as custom CausalNormalizer.
        transform=StandardScaler(),  # StandardScaler() #PowerTransformer() #CausalNormalizer() #None
        smooth_method="moving",
        interpolate_method="linear",
        resample_dt=0.1,
        **kwargs,
    ):
        self.source_dataset = dataset_name
        self.transform = transform
        self.smooth_method = smooth_method
        self.interpolate_method = interpolate_method
        self.resample_dt = resample_dt
        self.smooth_kwargs = kwargs
        self.raw_data_path = os.path.join(ROOT_DIR, "opensource_data")
        self.processed_data_path = os.path.join(ROOT_DIR, "data/processed/neural")

    def smooth_data(self, data, time_in_seconds):
        return smooth_data_preprocess(
            data,
            time_in_seconds,
            self.smooth_method,
            **self.smooth_kwargs,
        )

    def resample_data(self, time_in_seconds, data, upsample=True):
        """
        Args:
            time_in_seconds (np.ndarray): time vector in seconds with shape (time, 1).
            data (np.ndarray): original, non-uniformly sampled calcium data with shape (time, neurons).
            upsample (bool): whether to sample at a higher frequency (i.e with smaller dt).

        Returns:
            np.ndarray, np.ndarray: resampled time vector and calcium data.
        """
        # Upsample (interpolate)
        if upsample:
            return interpolate_data(
                time_in_seconds,
                data,
                target_dt=self.resample_dt,
                method=self.interpolate_method,
            )
        # Downsample (aggregate)
        else:
            # We first upsample to a fraction of the desired dt
            interp_time, interp_ca = interpolate_data(
                time_in_seconds,
                data,
                target_dt=self.resample_dt / 6,
                method=self.interpolate_method,
            )
            # Then average over short intervals to downsample to the desired dt
            return aggregate_data(
                interp_time,
                interp_ca,
                target_dt=self.resample_dt,
            )

    def normalize_data(self, data):
        if self.transform is None:
            return data
        return self.transform.fit_transform(data)

    def save_data(self, data_dict):
        file = os.path.join(self.processed_data_path, f"{self.source_dataset}.pickle")
        with open(file, "wb") as f:
            pickle.dump(data_dict, f)

    def create_neuron_idx(self, unique_IDs):
        neuron_to_idx = {
            nid: (str(nid) if (j is None or isinstance(j, np.ndarray)) else str(j))
            for nid, j in enumerate(unique_IDs)
        }
        neuron_to_idx = {
            nid: (
                name.replace("0", "") if not name.endswith("0") and not name.isnumeric() else name
            )
            for nid, name in neuron_to_idx.items()
        }
        neuron_to_idx = {
            nid: (str(nid) if name not in set(NEURON_LABELS) else name)
            for nid, name in neuron_to_idx.items()
        }
        neuron_to_idx = dict((v, k) for k, v in neuron_to_idx.items())
        # Number of neurons that were labeled with a name
        num_named_neurons = len([k for k in neuron_to_idx.keys() if not k.isnumeric()])
        return neuron_to_idx, num_named_neurons

    def load_data(self, file_name):
        """
        A simple place-holder method for loading raw data from a .mat file,
        that works for the Skora, Kato, Nichols, Uzel, and Kaplan datasets.
        """
        return mat73.loadmat(os.path.join(self.raw_data_path, self.source_dataset, file_name))

    def extract_data(self):
        """
        Extracts the basic data from the raw data file,
        which is the neuron IDs, calcium traces, and time vector.
        """
        raise NotImplementedError()

    def create_metadata(self):
        """
        Place-holder method for making dictionary of
        extra information or metadata for a dataset.
        """
        extra_info = dict()
        return extra_info

    def pick_non_none(self, l):
        """
        Returns the first non-None element in a list, l.
        """
        for i in range(len(l)):
            if l[i] is not None:
                return l[i]
        return None

    def preprocess(self):
        """
        Main preprocessing method that calls the other methods in the class.
        Preprocesses the calcium imaging data for all worms and packages into
        a single dataset caontaining data multiple worms.
        """
        raise NotImplementedError()

    def preprocess_traces(
        self,
        neuron_IDs,
        traces,
        raw_timeVectorSeconds,
        preprocessed_data,
        worm_idx,
    ):
        """
        Helper function for preprocessing calcium fluorescence neural data from one worm.

        Args:
            neuron_IDs (list): List of arrays of neuron IDs.
            traces (list): List of arrays of calcium traces, with indices corresponding to neuron_IDs.
            raw_timeVectorSeconds (list): List of arrays of time vectors, with indices corresponding to neuron_IDs.
            preprocessed_data (dict): Dictionary of preprocessed data from previous worms that gets extended with more worms here.
            worm_idx (int): Index of the current worm.

        Returns:
            dict: Collection of all preprocessed worm data so far.
            int: Index of the next worm to preprocess.
        """
        for i, trace_data in enumerate(traces):
            # Matrix `trace_data` should be shaped as (time, neurons)
            assert trace_data.ndim == 2, "Calcium traces must be 2D arrays."
            assert trace_data.shape[1] == len(
                neuron_IDs[i]
            ), "Calcium trace does not have the right number of neurons."
            # Ignore any worms with empty traces
            if trace_data.size == 0:
                continue
            # Map named neurons
            unique_IDs = [
                (self.pick_non_none(j) if isinstance(j, list) else j) for j in neuron_IDs[i]
            ]
            unique_IDs = [
                (str(_) if j is None or isinstance(j, np.ndarray) else str(j))
                for _, j in enumerate(unique_IDs)
            ]
            _, unique_indices = np.unique(unique_IDs, return_index=True)
            unique_IDs = [unique_IDs[_] for _ in unique_indices]
            # Create neuron label to index mapping
            neuron_to_idx, num_named_neurons = self.create_neuron_idx(unique_IDs)
            ## DEBUG ###
            # Skip worms with no labelled neurons.
            # TODO: Should we do this? What if we want to infer these using trained models as a dowstream task?
            if num_named_neurons == 0:
                continue
            ## DEBUG ###
            # Only get data for unique neurons
            trace_data = trace_data[:, unique_indices.astype(int)]
            # 2. Normalize calcium data
            calcium_data = self.normalize_data(trace_data)  # matrix
            # 3. Compute calcium dynamics (residual calcium)
            time_in_seconds = raw_timeVectorSeconds[i].reshape(raw_timeVectorSeconds[i].shape[0], 1)
            time_in_seconds = np.array(time_in_seconds, dtype=np.float32)  # vector
            time_in_seconds = time_in_seconds - time_in_seconds[0]  # start at 0.0 seconds
            dt = np.diff(time_in_seconds, axis=0, prepend=0.0)  # vector
            original_median_dt = np.median(dt[1:]).item()  # scalar
            residual_calcium = np.gradient(
                calcium_data, time_in_seconds.squeeze(), axis=0
            )  # vector
            # 4. Smooth data
            smooth_calcium_data = self.smooth_data(calcium_data, time_in_seconds)
            smooth_residual_calcium = self.smooth_data(residual_calcium, time_in_seconds)
            # 5. Resample data (raw and smoothed data)
            upsample = self.resample_dt < original_median_dt  # bool
            _, resampled_calcium_data = self.resample_data(time_in_seconds, calcium_data, upsample)
            _, resampled_residual_calcium = self.resample_data(
                time_in_seconds, residual_calcium, upsample
            )
            # NOTE: We use the resampling of the smooth calcium data to give us the resampled time points
            resampled_time_in_seconds, resampled_smooth_calcium_data = self.resample_data(
                time_in_seconds, smooth_calcium_data, upsample
            )
            resampled_time_in_seconds = (
                resampled_time_in_seconds - resampled_time_in_seconds[0]
            )  # start at 0.0 seconds
            _, resampled_smooth_residual_calcium = self.resample_data(
                time_in_seconds, smooth_residual_calcium, upsample
            )
            resampled_dt = np.diff(resampled_time_in_seconds, axis=0, prepend=0.0)  # vector
            resampled_median_dt = np.median(resampled_dt[1:]).item()  # scalar
            assert np.isclose(
                self.resample_dt, resampled_median_dt, atol=0.01
            ), f"Resampling failed. The median dt ({resampled_median_dt}) of the resampled time vector is different from desired dt ({self.resample_dt})."
            max_timesteps, num_neurons = resampled_calcium_data.shape
            num_unknown_neurons = int(num_neurons) - num_named_neurons
            # 6. Name worm and update index
            worm = "worm" + str(worm_idx)  # use global worm index
            worm_idx += 1  # increment worm index
            # 7. Save data
            worm_dict = {
                worm: {
                    "calcium_data": resampled_calcium_data,  # normalized and resampled
                    "source_dataset": self.source_dataset,
                    "dt": resampled_dt,  # vector from resampled time vector
                    "idx_to_neuron": dict((v, k) for k, v in neuron_to_idx.items()),
                    "interpolate_method": self.interpolate_method,
                    "max_timesteps": int(max_timesteps),  # scalar from resampled time vector
                    "median_dt": self.resample_dt,  # scalar from resampled time vector
                    "neuron_to_idx": neuron_to_idx,
                    "num_named_neurons": num_named_neurons,
                    "num_neurons": int(num_neurons),
                    "num_unknown_neurons": num_unknown_neurons,
                    "original_dt": dt,  # vector from original time vector
                    "original_calcium_data": calcium_data,  # normalized
                    "original_max_timesteps": int(
                        calcium_data.shape[0]
                    ),  # scalar from original time vector
                    "original_median_dt": original_median_dt,  # scalar from original time vector
                    "original_residual_calcium": residual_calcium,  # original
                    "original_smooth_calcium_data": smooth_calcium_data,  # normalized and smoothed
                    "original_smooth_residual_calcium": smooth_residual_calcium,  # smoothed
                    "original_time_in_seconds": time_in_seconds,  # original time vector
                    "residual_calcium": resampled_residual_calcium,  # resampled
                    "smooth_calcium_data": resampled_smooth_calcium_data,  # normalized, smoothed and resampled
                    "smooth_method": self.smooth_method,
                    "smooth_residual_calcium": resampled_smooth_residual_calcium,  # smoothed and resampled
                    "time_in_seconds": resampled_time_in_seconds,  # resampled time vector
                    "worm": worm,  # worm ID
                    "extra_info": self.create_metadata(),  # additional information and metadata
                }
            }
            # Update preprocessed data collection
            preprocessed_data.update(worm_dict)
        # Return the updated preprocessed data and worm index
        return preprocessed_data, worm_idx


class Venkatachalam2024Preprocessor(NeuralBasePreprocessor):
    def __init__(self, transform, smooth_method, interpolate_method, resample_dt, **kwargs):
        super().__init__(
            "Venkatachalam2024",
            transform,
            smooth_method,
            interpolate_method,
            resample_dt,
            **kwargs,
        )
    
    def unzip_and_extract_csv(self, source_directory, zip_path):
        with zipfile.ZipFile(zip_path, 'r') as zip_ref:
            path = zip_ref.extractall(source_directory)
        return zip_path.replace(".zip", ".csv")
    
    def load_data(self, file_name):
        zip_path = os.path.join(self.raw_data_path, self.source_dataset, file_name)
        csv_file = self.unzip_and_extract_csv(os.path.join(self.raw_data_path, self.source_dataset), zip_path)
        data = pd.read_csv(csv_file)
        return data
    
    def extract_data(self, data):
        neuron_ids = data['neuron'].unique()
        time_vector = data.columns[9:-1].astype(float).to_numpy()  # Assuming columns 9 onwards are time points
        traces = data.iloc[:, 9:-1].values.T  # Transpose to get (time, neurons)
        return neuron_ids, traces, time_vector
    
    def create_metadata(self):
        extra_info = dict(
            citation="Venkatachalam dataset"
        )
        return extra_info
    
    def preprocess(self):
        preprocessed_data = dict()
        worm_idx = 0
        for file_name in os.listdir(os.path.join(self.raw_data_path, self.source_dataset)):
            if not file_name.endswith(".zip"):
                continue
            raw_data = self.load_data(file_name)
            neuron_ids, traces, raw_time_vector = self.extract_data(raw_data)
            preprocessed_data, worm_idx = self.preprocess_traces([neuron_ids], [traces], [raw_time_vector], preprocessed_data, worm_idx)
        for worm in preprocessed_data.keys():
            preprocessed_data[worm] = reshape_calcium_data(preprocessed_data[worm])
        self.save_data(preprocessed_data)
        logger.info(f"Finished processing {self.source_dataset}.")
        

class Kato2015Preprocessor(NeuralBasePreprocessor):
    def __init__(self, transform, smooth_method, interpolate_method, resample_dt, **kwargs):
        super().__init__(
            "Kato2015",
            transform,
            smooth_method,
            interpolate_method,
            resample_dt,
            **kwargs,
        )

    def extract_data(self, arr):
        # Identified neuron IDs (only subset have neuron names)
        all_IDs = arr["IDs"] if "IDs" in arr.keys() else arr["NeuronNames"]
        # Neural activity traces corrected for bleaching
        all_traces = arr["traces"] if "traces" in arr.keys() else arr["deltaFOverF_bc"]
        # Time vector in seconds
        timeVectorSeconds = (
            arr["timeVectorSeconds"] if "timeVectorSeconds" in arr.keys() else arr["tv"]
        )
        # Return the extracted data
        return all_IDs, all_traces, timeVectorSeconds

    def create_metadata(self):
        extra_info = dict(
            citation="Kato et al., Cell 2015, _Global Brain Dynamics Embed the Motor Command Sequence of Caenorhabditis elegans_"
        )
        return extra_info

    def preprocess(self):
        # Store preprocessed data
        preprocessed_data = dict()
        # Initialize worm index outside file loop
        worm_idx = 0
        # Load and preprocess data
        for file_name in ["WT_Stim.mat", "WT_NoStim.mat"]:
            data_key = file_name.split(".")[0]
            raw_data = self.load_data(file_name)[data_key]  # load
            neuron_IDs, traces, raw_timeVectorSeconds = self.extract_data(raw_data)  # extract
            preprocessed_data, worm_idx = self.preprocess_traces(
                neuron_IDs, traces, raw_timeVectorSeconds, preprocessed_data, worm_idx
            )  # preprocess
        # Reshape calcium data
        for worm in preprocessed_data.keys():
            preprocessed_data[worm] = reshape_calcium_data(preprocessed_data[worm])
        # Save data
        self.save_data(preprocessed_data)
        logger.info(f"Finished processing {self.source_dataset}.")


class Nichols2017Preprocessor(NeuralBasePreprocessor):
    def __init__(self, transform, smooth_method, interpolate_method, resample_dt, **kwargs):
        super().__init__(
            "Nichols2017",
            transform,
            smooth_method,
            interpolate_method,
            resample_dt,
            **kwargs,
        )

    def extract_data(self, arr):
        # Identified neuron IDs (only subset have neuron names)
        all_IDs = arr["IDs"]
        # Neural activity traces corrected for bleaching
        all_traces = arr["traces"]
        # Time vector in seconds
        timeVectorSeconds = arr["timeVectorSeconds"]
        # Return the extracted data
        return all_IDs, all_traces, timeVectorSeconds

    def create_metadata(self):
        extra_info = dict(
            citation="Nichols et al., Science 2017, _A global brain state underlies C. elegans sleep behavior_"
        )
        return extra_info

    def preprocess(self):
        # Store preprocessed data
        preprocessed_data = dict()
        # Initialize worm index outside file loop
        worm_idx = 0
        # Each file contains data of many worms under the same experiment condition
        for file_name in [
            "n2_let.mat",  # let = lethargus = late larval stage 4 (L4)
            "n2_prelet.mat",  # n2 = standard lab strain, more solitary
            "npr1_let.mat",  # npr-1 = proxy for wild-type strain, more social
            "npr1_prelet.mat",  # prelet = pre-lethargus = mid-L4 stage
        ]:
            data_key = file_name.split(".")[0]
            raw_data = self.load_data(file_name)[data_key]  # load
            neuron_IDs, traces, raw_timeVectorSeconds = self.extract_data(raw_data)  # extract
            preprocessed_data, worm_idx = self.preprocess_traces(
                neuron_IDs, traces, raw_timeVectorSeconds, preprocessed_data, worm_idx
            )  # preprocess
        # Reshape calcium data
        for worm in preprocessed_data.keys():
            preprocessed_data[worm] = reshape_calcium_data(preprocessed_data[worm])
        # Save data
        self.save_data(preprocessed_data)
        logger.info(f"Finished processing {self.source_dataset}.")


class Skora2018Preprocessor(NeuralBasePreprocessor):
    def __init__(self, transform, smooth_method, interpolate_method, resample_dt, **kwargs):
        super().__init__(
            "Skora2018",
            transform,
            smooth_method,
            interpolate_method,
            resample_dt,
            **kwargs,
        )

    def extract_data(self, arr):
        # Identified neuron IDs (only subset have neuron names)
        all_IDs = arr["IDs"]
        # Neural activity traces corrected for bleaching
        all_traces = arr["traces"]
        # Time vector in seconds
        timeVectorSeconds = arr["timeVectorSeconds"]
        # Return the extracted data
        return all_IDs, all_traces, timeVectorSeconds

    def create_metadata(self):
        extra_info = dict(
            citation="Skora et al., Cell Reports 2018, _Energy Scarcity Promotes a Brain-wide Sleep State Modulated by Insulin Signaling in C. elegans_"
        )
        return extra_info

    def preprocess(self):
        # Store preprocessed data
        preprocessed_data = dict()
        # Initialize worm index outside file loop
        worm_idx = 0
        # Load and preprocess data
        for file_name in ["WT_fasted.mat", "WT_starved.mat"]:
            data_key = file_name.split(".")[0]
            raw_data = self.load_data(file_name)[data_key]  # load
            neuron_IDs, traces, raw_timeVectorSeconds = self.extract_data(raw_data)  # extract
            preprocessed_data, worm_idx = self.preprocess_traces(
                neuron_IDs, traces, raw_timeVectorSeconds, preprocessed_data, worm_idx
            )  # preprocess
        # Reshape calcium data
        for worm in preprocessed_data.keys():
            preprocessed_data[worm] = reshape_calcium_data(preprocessed_data[worm])
        # Save data
        self.save_data(preprocessed_data)
        logger.info(f"Finished processing {self.source_dataset}.")


class Kaplan2020Preprocessor(NeuralBasePreprocessor):
    def __init__(self, transform, smooth_method, interpolate_method, resample_dt, **kwargs):
        super().__init__(
            "Kaplan2020",
            transform,
            smooth_method,
            interpolate_method,
            resample_dt,
            **kwargs,
        )

    def load_data(self, file_name):
        # Load data with mat73
        data = mat73.loadmat(os.path.join(self.raw_data_path, self.source_dataset, file_name))
        return data

    def extract_data(self, arr):
        # Identified neuron IDs (only subset have neuron names)
        all_IDs = arr["neuron_ID"]
        # Neural activity traces corrected for bleaching
        all_traces = arr["traces_bleach_corrected"]
        # Time vector in seconds
        timeVectorSeconds = arr["time_vector"]
        # Return the extracted data
        return all_IDs, all_traces, timeVectorSeconds

    def create_metadata(self):
        extra_info = dict(
            citation="Kaplan et al., Neuron 2020, _Nested Neuronal Dynamics Orchestrate a Behavioral Hierarchy across Timescales_"
        )
        return extra_info

    def preprocess(self):
        # Store preprocessed data
        preprocessed_data = dict()
        # Initialize worm index outside file loop
        worm_idx = 0
        # Each file contains data of many worms under the same experiment condition
        for file_name in [
            "Neuron2019_Data_MNhisCl_RIShisCl.mat",  # MN = motor neuron; RIS = quiescence-promoting neuron
            "Neuron2019_Data_RIShisCl.mat",  # SMD = excitatory motor neurons targeting head and neck muscle
            "Neuron2019_Data_SMDhisCl_RIShisCl.mat",  # hisCL = histamine-gated chloride channel (inhibitory)
        ]:
            data_key = "_".join((file_name.split(".")[0].strip("Neuron2019_Data_"), "Neuron2019"))
            raw_data = self.load_data(file_name)[data_key]  # load
            neuron_IDs, traces, raw_timeVectorSeconds = self.extract_data(raw_data)  # extract
            preprocessed_data, worm_idx = self.preprocess_traces(
                neuron_IDs, traces, raw_timeVectorSeconds, preprocessed_data, worm_idx
            )  # preprocess
        # Reshape calcium data
        for worm in preprocessed_data.keys():
            preprocessed_data[worm] = reshape_calcium_data(preprocessed_data[worm])
        # Save data
        self.save_data(preprocessed_data)
        logger.info(f"Finished processing {self.source_dataset}.")


class Yemini2021Preprocessor(NeuralBasePreprocessor):
    def __init__(self, transform, smooth_method, interpolate_method, resample_dt, **kwargs):
        super().__init__(
            "Yemini2021",
            transform,
            smooth_method,
            interpolate_method,
            resample_dt,
            **kwargs,
        )

    def load_data(self, file_name):
        # Overriding the base class method to use scipy.io.loadmat for .mat files
        data = loadmat(os.path.join(self.raw_data_path, self.source_dataset, file_name))
        return data

    def extract_data(self, raw_data):
        """
        A more complicated `extract_data` method
        was necessary for the Yemini2021 dataset.
        """
        # Frames per second
        fps = raw_data["fps"].item()
        # There several files (each is data for one worm) in each .mat file
        files = [_.item() for _ in raw_data["files"].squeeze()]
        # The list `bilat_neurons` does not disambiguate L/R neurons, so we need to do that
        bilat_neurons = [_.item() for _ in raw_data["neurons"].squeeze()]
        # List of lists. Outer list same length as `neuron`. Inner lists are boolean masks for L/R neurons organized by file in `files`.
        is_left_neuron = [  # in each inner list, all L (1) neurons appear before all R (0) neurons
            _.squeeze().tolist() for _ in raw_data["is_L"].squeeze()
        ]  # non-bilateral neurons are nan
        # Histogram-normalized neuronal traces linearly scaled and offset so that neurons are comparable
        norm_traces = [
            _.squeeze().tolist() for _ in raw_data["norm_traces"].squeeze()
        ]  # list-of-lists like `is_left_neuron`
        # This part is the meat of the `extract_data` method
        neuron_IDs = []
        traces = []
        time_vector_seconds = []
        # Each file contains data for one worm
        for f, file in enumerate(files):
            neurons = []
            activity = []
            tvec = np.empty(0, dtype=np.float32)
            for i, neuron in enumerate(bilat_neurons):
                # Assign neuron names with L/R and get associated traces
                bilat_bools = is_left_neuron[i]  # tells us if neuron is L/R
                bilat_traces = norm_traces[i]
                assert len(bilat_traces) == len(
                    bilat_bools
                ), f"Something is wrong with the data. Traces don't match with bilateral mask: {len(bilat_traces)} != {len(bilat_bools)}"
                righty = None
                if len(bilat_bools) // len(files) == 2:
                    # Get lateral assignment
                    lefty = bilat_bools[: len(bilat_bools) // 2][f]
                    righty = bilat_bools[len(bilat_bools) // 2 :][f]
                    # Get traces
                    left_traces = bilat_traces[: len(bilat_traces) // 2][f]
                    right_traces = bilat_traces[len(bilat_traces) // 2 :][f]
                elif len(bilat_bools) == len(files):
                    # Get lateral assignment
                    lefty = bilat_bools[:][f]
                    righty = None
                    # Get traces
                    left_traces = bilat_traces[:][f]
                    right_traces = None
                else:
                    raise ValueError(
                        f"Something is wrong with the data.\nNeuron: {neuron}. File: {file}."
                    )
                if np.isnan(lefty):  # non-bilaterally symmetric neuron
                    act = bilat_traces[f].squeeze().astype(float)
                    neurons.append(None if act.size == 0 else f"{neuron}")
                    activity.append(act)
                else:
                    if lefty == 1:  # left neuron
                        act = left_traces.squeeze().astype(float)
                        neurons.append(None if act.size == 0 else f"{neuron}L")
                        activity.append(act)
                    if righty != None:  # right neuron
                        act = right_traces.squeeze().astype(float)
                        tvec = np.arange(act.size) / fps
                        neurons.append(None if act.size == 0 else f"{neuron}R")
                        activity.append(act)
                # Deal with  time vector which should be the same across all neurons
                if act.size > 0 and act.size > tvec.size:
                    tvec = np.arange(act.size) / fps
            # Add neurons to list of neuron_IDs
            neuron_IDs.append(neurons)
            # Reshape activity to be a 2D array with shape (time, neurons)
            activity = np.stack(
                [
                    np.zeros_like(tvec, dtype=np.float32) if act.size == 0 else act
                    for act in activity
                ],
                dtype=np.float32,
            ).T  # (time, neurons)
            # Impute any remaining NaN values
            imputer = IterativeImputer(random_state=0)
            if np.isnan(real_data).any():
                real_data = imputer.fit_transform(real_data)
            # Observed empirically that the first three values of activity equal 0.0s
            activity = activity[4:]
            tvec = tvec[4:]
            # Add acitvity to list of traces
            traces.append(activity)
            # Add time vector to list of time vectors
            time_vector_seconds.append(tvec)
        # Return the extracted data
        return neuron_IDs, traces, time_vector_seconds

    def create_metadata(self):
        extra_info = dict(
            citation="Yemini et al., Cell CurrBio 2022, _NeuroPAL: A Multicolor Atlas for Whole-Brain Neuronal Identification in C. elegans_"
        )
        return extra_info

    def preprocess(self):
        # Store preprocessed data
        preprocessed_data = dict()
        # Initialize worm index outside file loop
        worm_idx = 0
        # Multiple .mat files to iterate over
        for file_name in [
            "Head_Activity_OH15500.mat",
            "Head_Activity_OH16230.mat",
            "Tail_Activity_OH16230.mat",
        ]:
            raw_data = self.load_data(file_name)  # load
            neuron_IDs, traces, raw_timeVectorSeconds = self.extract_data(raw_data)  # extract
            preprocessed_data, worm_idx = self.preprocess_traces(
                neuron_IDs, traces, raw_timeVectorSeconds, preprocessed_data, worm_idx
            )  # preprocess
        # Reshape calcium data
        for worm in preprocessed_data.keys():
            preprocessed_data[worm] = reshape_calcium_data(preprocessed_data[worm])
        # Save data
        self.save_data(preprocessed_data)
        logger.info(f"Finished processing {self.source_dataset}.")


class Uzel2022Preprocessor(NeuralBasePreprocessor):
    def __init__(self, transform, smooth_method, interpolate_method, resample_dt, **kwargs):
        super().__init__(
            "Uzel2022",
            transform,
            smooth_method,
            interpolate_method,
            resample_dt,
            **kwargs,
        )

    def load_data(self, file_name):
        # Load data with mat73
        return mat73.loadmat(os.path.join(self.raw_data_path, self.source_dataset, file_name))

    def extract_data(self, arr):
        # Identified neuron IDs (only subset have neuron names)
        all_IDs = arr["IDs"]
        # Neural activity traces corrected for bleaching
        all_traces = arr["traces"]  # (time, neurons)
        # Time vector in seconds
        timeVectorSeconds = arr["tv"]
        # Return the extracted data
        return all_IDs, all_traces, timeVectorSeconds

    def create_metadata(self):
        extra_info = dict(
            citation="Uzel et al., Cell CurrBio 2022, _A set of hub neurons and non-local connectivity features support global brain dynamics in C. elegans_"
        )
        return extra_info

    def preprocess(self):
        preprocessed_data = dict()  # Store preprocessed data
        worm_idx = 0  # Initialize worm index outside file loop
        # Load and preprocess data
        for file_name in ["Uzel_WT.mat"]:
            data_key = "Uzel_WT"
            raw_data = self.load_data(file_name)[data_key]  # load
            neuron_IDs, traces, raw_timeVectorSeconds = self.extract_data(raw_data)  # extract
            preprocessed_data, worm_idx = self.preprocess_traces(
                neuron_IDs, traces, raw_timeVectorSeconds, preprocessed_data, worm_idx
            )  # preprocess
        # Reshape calcium data
        for worm in preprocessed_data.keys():
            preprocessed_data[worm] = reshape_calcium_data(preprocessed_data[worm])
        # Save data
        self.save_data(preprocessed_data)
        logger.info(f"Finished processing {self.source_dataset}.")


class Dag2023Preprocessor(NeuralBasePreprocessor):
    def __init__(self, transform, smooth_method, interpolate_method, resample_dt, **kwargs):
        super().__init__(
            "Dag2023",
            transform,
            smooth_method,
            interpolate_method,
            resample_dt,
            **kwargs,
        )

    def load_data(self, file_name):
        data = h5py.File(os.path.join(self.raw_data_path, self.source_dataset, file_name), "r")
        return data

    def load_labels_dict(self, labels_file="NeuroPAL_labels_dict.json"):
        with open(os.path.join(self.raw_data_path, self.source_dataset, labels_file), "r") as f:
            label_info = json.load(f)
        return label_info

    def find_nearest_label(self, query, possible_labels, char="?"):
        """Find the nearest neuron label from a list given a query."""
        # Ensure the possible labels is a sorted list
        possible_labels = sorted(possible_labels)
        # Remove the '?' from the query to simplify comparison
        query_base = query.replace(char, "")
        # Initialize variables to track the best match
        nearest_label = None
        highest_similarity = -1  # Start with lowest similarity possible
        for label in possible_labels:
            # Count matching characters, ignoring the character at the position of '?'
            similarity = sum(1 for q, l in zip(query_base, label) if q == l)
            # Update the nearest label if this one is more similar
            if similarity > highest_similarity:
                nearest_label = label
                highest_similarity = similarity
        return nearest_label, possible_labels.index(nearest_label)

    def extract_data(self, data_file, labels_file):
        """Slightly different extract_data method for Dag2023 dataset."""
        # Load the data file and labels file
        file_data = self.load_data(data_file)
        label_info = self.load_labels_dict(labels_file)
        # Extract the mapping of indices in the data to neuron labels
        index_map, _ = label_info.get(data_file.split("/")[-1].strip("-data.h5"), (dict(), None))
        # Neural activity traces
        calcium = np.array(file_data["gcamp"]["traces_array_F_F20"])  # (time, neurons)
        # Time vector in seconds
        timevec = np.array(file_data["timing"]["timestamp_confocal"])[: calcium.shape[0]]  # (time,)
        # Get neuron labels corresponding to indices in calcium data
        indices = []
        neurons = []
        # If there is an index map, use it to extract the labeled neurons
        if index_map:
            # Indices in index_map correspond to named neurons
            for calnum in index_map:
                # NOTE: calnum is a string, not an integer
                assert (
                    int(calnum) <= calcium.shape[1]
                ), f"Index out of range. calnum: {calnum}, calcium.shape[1]: {calcium.shape[1]}"
                lbl = index_map[calnum]["label"]
                neurons.append(lbl)
                # Need to minus one because Julia index starts at 1 whereas Python index starts with 0
                idx = int(calnum) - 1
                indices.append(idx)
            # Remaining indices correspond to unknown neurons
            for i in range(calcium.shape[1]):
                if i not in set(indices):
                    indices.append(i)
                    neurons.append(str(i))
        # Otherwise, use the indices as the neuron labels for all traces
        else:
            indices = list(range(calcium.shape[1]))
            neurons = [str(i) for i in indices]
        # Ensure only calcium data at selected indices is kept
        calcium = calcium[:, indices]
        # Neurons with dorso-ventral/lateral ambiguity have a '?' in the label that must be inferred
        neurons_copy = []
        for label in neurons:
            # If the neuron is unknown it will have a numeric label corresponding to its index
            if label.isnumeric():
                neurons_copy.append(label)
                continue
            # Look for the closest neuron label that will match the current string containing '?'
            replacement, _ = self.find_nearest_label(
                label, set(NEURON_LABELS) - set(neurons_copy), char="?"
            )
            neurons_copy.append(replacement)
        # Convert the list of neuron labels to a numpy array
        neurons = np.array(neurons_copy, dtype=str)
        # Make the extracted data into a list of arrays
        all_IDs = [neurons]
        all_traces = [calcium]
        timeVectorSeconds = [timevec]
        # Return the extracted data
        return all_IDs, all_traces, timeVectorSeconds

    def preprocess(self):
        # Load and preprocess data
        preprocessed_data = dict()  # Store preprocessed data
        worm_idx = 0  # Initialize worm index outside file loop
        # There are two subfolders in the Dag2023 dataset: 'swf415_no_id' and 'swf702_with_id'
        withid_data_files = os.path.join(self.raw_data_path, "Dag2023", "swf702_with_id")
        noid_data_files = os.path.join(self.raw_data_path, "Dag2023", "swf415_no_id")
        # 'NeuroPAL_labels_dict.json' maps data file names to a dictionary of neuron label information
        labels_file = "NeuroPAL_labels_dict.json"
        # First deal with the swf702_with_id which contains data from labeled neurons
        for file in os.listdir(withid_data_files):
            if not file.endswith(".h5"):
                continue
            data_file = os.path.join("swf702_with_id", file)
            neurons, raw_traces, time_vector_seconds = self.extract_data(data_file, labels_file)
            preprocessed_data, worm_idx = self.preprocess_traces(
                neurons, raw_traces, time_vector_seconds, preprocessed_data, worm_idx
            )  # preprocess
        ### DEBUG ###
        # Next deal with the swf415_no_id which contains purely unlabeled neuron data
        # NOTE: These don't get used at all as they are skipped in
        # NeuralBasePreprocessor.preprocess_traces, because num_named_neurons == 0.
        for file in os.listdir(noid_data_files):
            if not file.endswith(".h5"):
                continue
            data_file = os.path.join("swf415_no_id", file)
            neurons, raw_traces, time_vector_seconds = self.extract_data(data_file, labels_file)
            preprocessed_data, worm_idx = self.preprocess_traces(
                neurons, raw_traces, time_vector_seconds, preprocessed_data, worm_idx
            )  # preprocess
        ### DEBUG ###
        # Reshape calcium data
        for worm in preprocessed_data.keys():
            preprocessed_data[worm] = reshape_calcium_data(preprocessed_data[worm])
        # Save data
        self.save_data(preprocessed_data)
        logger.info(f"Finished processing {self.source_dataset}.")
        return None

    def create_metadata(self):
        extra_info = dict(
            citation="Dag et al., Cell 2023. “_Dissecting the Functional Organization of the C. Elegans Serotonergic System at Whole-Brain Scale_"
        )
        return extra_info


class Flavell2023Preprocessor(NeuralBasePreprocessor):
    def __init__(self, transform, smooth_method, interpolate_method, resample_dt, **kwargs):
        super().__init__(
            "Flavell2023",
            transform,
            smooth_method,
            interpolate_method,
            resample_dt,
            **kwargs,
        )

    def find_nearest_label(self, query, possible_labels, char="?"):
        """Find the nearest neuron label from a list given a query."""
        # Remove the '?' from the query to simplify comparison
        query_base = query.replace(char, "")
        # Initialize variables to track the best match
        nearest_label = None
        highest_similarity = -1  # Start with lowest similarity possible
        for label in possible_labels:
            # Count matching characters, ignoring the character at the position of '?'
            similarity = sum(1 for q, l in zip(query_base, label) if q == l)
            # Update the nearest label if this one is more similar
            if similarity > highest_similarity:
                nearest_label = label
                highest_similarity = similarity
        return nearest_label, possible_labels.index(nearest_label)

    def load_data(self, file_name):
        if file_name.endswith(".h5"):
            data = h5py.File(os.path.join(self.raw_data_path, self.source_dataset, file_name), "r")
        elif file_name.endswith(".json"):
            with open(os.path.join(self.raw_data_path, self.source_dataset, file_name), "r") as f:
                data = json.load(f)
        else:
            raise ValueError(f"Unsupported file format: {file_name}")
        return data

    def extract_data(self, file_data):
        """
        A more complicated `extract_data` method was necessary for the Flavell2023 dataset.
        """
        # The files are expected to use a JSON or H5 format
        assert isinstance(file_data, (dict, h5py.File)), f"Unsupported data type: {type(file_data)}"
        # Time vector in seconds
        time_in_seconds = np.array(file_data["timestamp_confocal"], dtype=np.float32)
        time_in_seconds = time_in_seconds.reshape((-1, 1))
        # Raw traces (list)
        raw_traces = file_data["trace_array"]
        # Max time steps (int)
        max_t = len(raw_traces[0])
        # Number of neurons (int)
        number_neurons = len(raw_traces)
        # Labels (list)
        ids = file_data["labeled"]
        # All traces
        calcium_data = np.zeros((max_t, number_neurons), dtype=np.float32)
        for i, trace in enumerate(raw_traces):
            calcium_data[:, i] = trace
        neurons = [str(i) for i in range(number_neurons)]
        for i in ids.keys():
            label = ids[str(i)]["label"]
            neurons[int(i) - 1] = label
        # Handle ambiguous neuron labels
        for i in range(number_neurons):
            label = neurons[i]
            if not label.isnumeric():
                # Treat the '?' in labels
                if "?" in label and "??" not in label:
                    # Find the group which the neuron belongs to
                    label_split = label.split("?")
                    # Find potential label matches excluding ones we already have
                    possible_labels = [
                        neuron_name
                        for neuron_name in NEURON_LABELS
                        if (label_split[0] in neuron_name)
                        and (label_split[-1] in neuron_name)
                        and (neuron_name not in set(neurons))
                    ]
                    # Pick the neuron label with the nearest similarity
                    neuron_label, _ = self.find_nearest_label(label, possible_labels, char="?")
                    neurons[i] = neuron_label
                # Treat the '??' in labels
                elif "??" in label:
                    # Find the group which the neuron belongs to
                    label_split = label.split("??")
                    # Find potential label matches excluding ones we already have
                    possible_labels = [
                        neuron_name
                        for neuron_name in NEURON_LABELS
                        if (label_split[0] in neuron_name)
                        and (label_split[-1] in neuron_name)
                        and (neuron_name not in set(neurons))
                    ]
                    # Pick the neuron label with the nearest similarity
                    neuron_label, _ = self.find_nearest_label(label, possible_labels, char="??")
                    neurons[i] = neuron_label
        # Filter for unique neuron labels
        neurons = np.array(neurons, dtype=str)
        neurons, unique_indices = np.unique(neurons, return_index=True, return_counts=False)
        # Only get data for unique neurons
        calcium_data = calcium_data[:, unique_indices]
        # Return the extracted data
        return neurons, calcium_data, time_in_seconds

    def create_metadata(self):
        extra_info = dict(
            citation="Atanas et al., Cell 2023, _Brain-Wide Representations of Behavior Spanning Multiple Timescales and States in C. Elegans_"
        )
        return extra_info

    def preprocess(self):
        # TODO: Encapsulate the single worm part of this method into a `preprocess_traces` method.
        # Load and preprocess data
        preprocessed_data = dict()
        for i, file in enumerate(os.listdir(os.path.join(self.raw_data_path, self.source_dataset))):
            if not (file.endswith(".h5") or file.endswith(".json")):
                continue
            worm = "worm" + str(i)
            file_data = self.load_data(file)  # load
            # Extract raw data
            neurons, calcium_data, time_in_seconds = self.extract_data(file_data)
            # Set time to start at 0.0 seconds
            time_in_seconds = time_in_seconds - time_in_seconds[0]  # vector
            # Map named neurons
            neuron_to_idx, num_named_neurons = self.create_neuron_idx(neurons)
            # Normalize calcium data
            calcium_data = self.normalize_data(calcium_data)  # matrix
            # Compute calcium dynamics (residual calcium)
            dt = np.diff(time_in_seconds, axis=0, prepend=0.0)  # vector
            original_median_dt = np.median(dt[1:]).item()  # scalar
            residual_calcium = np.gradient(
                calcium_data, time_in_seconds.squeeze(), axis=0
            )  # vector
            # 4. Smooth data
            smooth_calcium_data = self.smooth_data(calcium_data, time_in_seconds)
            smooth_residual_calcium = self.smooth_data(residual_calcium, time_in_seconds)
            # 5. Resample data (raw and smoothed data)
            upsample = original_median_dt >= self.resample_dt  # bool: whether to up/down-sample
            _, resampled_calcium_data = self.resample_data(time_in_seconds, calcium_data, upsample)
            _, resampled_residual_calcium = self.resample_data(
                time_in_seconds, residual_calcium, upsample
            )
            # NOTE: We use the resampling of the smooth calcium data to give us the resampled time points
            resampled_time_in_seconds, resampled_smooth_calcium_data = self.resample_data(
                time_in_seconds, smooth_calcium_data, upsample
            )
            resampled_time_in_seconds = (
                resampled_time_in_seconds - resampled_time_in_seconds[0]
            )  # start at 0.0 seconds
            _, resampled_smooth_residual_calcium = self.resample_data(
                time_in_seconds, smooth_residual_calcium, upsample
            )
            resampled_dt = np.diff(resampled_time_in_seconds, axis=0, prepend=0.0)  # vector
            resampled_median_dt = np.median(resampled_dt[1:]).item()  # scalar
            assert np.isclose(self.resample_dt, resampled_median_dt), "Resampling failed."
            max_timesteps, num_neurons = resampled_calcium_data.shape
            num_unknown_neurons = int(num_neurons) - num_named_neurons
            # 6. Save data
            worm_dict = {
                worm: {
                    "calcium_data": resampled_calcium_data,  # normalized and resampled
                    "source_dataset": self.source_dataset,
                    "dt": resampled_dt,  # vector from resampled time vector
                    "idx_to_neuron": dict((v, k) for k, v in neuron_to_idx.items()),
                    "interpolate_method": self.interpolate_method,
                    "max_timesteps": int(max_timesteps),  # scalar from resampled time vector
                    "median_dt": self.resample_dt,  # scalar from resampled time vector
                    "neuron_to_idx": neuron_to_idx,
                    "num_named_neurons": num_named_neurons,
                    "num_neurons": int(num_neurons),
                    "num_unknown_neurons": num_unknown_neurons,
                    "original_dt": dt,  # vector from original time vector
                    "original_calcium_data": calcium_data,  # normalized
                    "original_max_timesteps": int(
                        calcium_data.shape[0]
                    ),  # scalar from original time vector
                    "original_median_dt": original_median_dt,  # scalar from original time vector
                    "original_residual_calcium": residual_calcium,  # original
                    "original_smooth_calcium_data": smooth_calcium_data,  # normalized and smoothed
                    "original_smooth_residual_calcium": smooth_residual_calcium,  # smoothed
                    "original_time_in_seconds": time_in_seconds,  # original time vector
                    "residual_calcium": resampled_residual_calcium,  # resampled
                    "smooth_calcium_data": resampled_smooth_calcium_data,  # normalized, smoothed and resampled
                    "smooth_method": self.smooth_method,
                    "smooth_residual_calcium": resampled_smooth_residual_calcium,  # smoothed and resampled
                    "time_in_seconds": resampled_time_in_seconds,  # resampled time vector
                    "worm": worm,  # worm ID
                    "extra_info": self.create_metadata(),  # additional information and metadata
                }
            }
            # Update preprocessed data collection
            preprocessed_data.update(worm_dict)
        # Reshape calcium data
        for worm in preprocessed_data.keys():
            preprocessed_data[worm] = reshape_calcium_data(preprocessed_data[worm])
        # Save data
        self.save_data(preprocessed_data)
        logger.info(f"Finished processing {self.source_dataset}.")


class Leifer2023Preprocessor(NeuralBasePreprocessor):
    def __init__(self, transform, smooth_method, interpolate_method, resample_dt, **kwargs):
        super().__init__(
            "Leifer2023",
            transform,
            smooth_method,
            interpolate_method,
            resample_dt,
            **kwargs,
        )

    def str_to_float(self, str_num):
        """
        Helper function for changing textual scientific
        notation into a floating-point number.
        """
        before_e = float(str_num.split("e")[0])
        sign = str_num.split("e")[1][:1]
        after_e = int(str_num.split("e")[1][1:])
        if sign == "+":
            float_num = before_e * math.pow(10, after_e)
        elif sign == "-":
            float_num = before_e * math.pow(10, -after_e)
        else:
            float_num = None
            raise TypeError("Float has unknown sign.")
        return float_num

    def load_labels(self, file_path):
        """Helper function to load neuron labels from text file."""
        with open(file_path, "r") as f:
            labels = [line.strip("\n") for line in f.readlines()]
        return labels

    def load_time_vector(self, file_path):
        """Helper function to load time vector from text file."""
        with open(file_path, "r") as f:
            timeVectorSeconds = [self.str_to_float(line.strip("\n")) for line in f.readlines()]
            timeVectorSeconds = np.array(timeVectorSeconds, dtype=np.float32).reshape(-1, 1)
        return timeVectorSeconds

    def load_data(self, file_path):
        with open(file_path, "r") as f:
            data = [list(map(float, line.split(" "))) for line in f.readlines()]
        data_array = np.array(data, dtype=np.float32)
        return data_array

    def is_monotonic_linear(self, arr):
        """
        Checks if the array is a line with constant slope (i.e linear).

        Parameters:
        arr (np.array): 1D Input array to check.

        Returns:
        bool: True if the array is linear, False otherwise.
        """
        assert arr.ndim == 1, "Array must be a 1D (univariate) time series."
        diff = np.round(np.diff(arr), decimals=3)
        result = np.unique(diff)
        return result.size == 1

    def filter_bad_traces_by_linear_segments(
        self, data, window_size=50, linear_segment_threshold=1e-3
    ):
        """
        Filters out traces with significant proportions of linear segments. Linear segments suggest
        that the data was imputed with linear interpolation to remove stretches of NaN values.

        There are weird-looking traces in the Leifer2023 raw data caused by interpolations of missing values
        (NaNs) when neurons were not consistently tracked over time due to imperfect nonrigid registration.
        This helper function was written to filter out these problematic imputed neural traces.

        Parameters:
        data (np.array): The neural data array with shape (time_points, neurons).
        window_size (int): The size of the window to check for linearity.
        linear_segment_threshold (float): Proportion of linear segments above which traces are considered bad.

        Returns:
        (np.array, nparray): Tuple of filtered neural data and the associated mask into the original data array.
        """
        t, n = data.shape
        linear_segments = np.zeros(n, dtype=int)
        window_start = range(
            0, t - window_size, window_size // 2
        )  # non-overlapping or staggered windows (faster)
        for i in window_start:
            segment = data[i : i + window_size, :]
            ls = np.apply_along_axis(self.is_monotonic_linear, 0, segment)
            linear_segments += ls.astype(int)
        proportion_linear = linear_segments / len(window_start)
        bad_traces_mask = np.array(proportion_linear > linear_segment_threshold)
        good_traces_mask = ~bad_traces_mask
        filtered_data = data[:, good_traces_mask]
        return filtered_data, good_traces_mask

    def create_neuron_idx(self, label_list):
        """
        Overrides the base class method to handle the complicated data
        format structure of the Leifer2023 dataset.
        """
        neuron_to_idx = dict()
        num_unnamed_neurons = 0
        for j, item in enumerate(label_list):
            previous_list = label_list[:j]
            if not item.isalnum():
                label_list[j] = str(j)
                num_unnamed_neurons += 1
                neuron_to_idx[str(j)] = j
            else:
                if item in NEURON_LABELS and item not in previous_list:
                    neuron_to_idx[item] = j
                elif item in NEURON_LABELS and item in previous_list:
                    label_list[j] = str(j)
                    num_unnamed_neurons += 1
                    neuron_to_idx[str(j)] = j
                else:
                    if str(item + "L") in NEURON_LABELS and str(item + "L") not in previous_list:
                        label_list[j] = str(item + "L")
                        neuron_to_idx[str(item + "L")] = j
                    elif str(item + "R") in NEURON_LABELS and str(item + "R") not in previous_list:
                        label_list[j] = str(item + "R")
                        neuron_to_idx[str(item + "R")] = j
                    else:
                        label_list[j] = str(j)
                        num_unnamed_neurons += 1
                        neuron_to_idx[str(j)] = j
        num_named_neurons = len(
            [k for k in neuron_to_idx.keys() if not k.isnumeric()]
        )  # number of neurons that were labeled with a name
        assert (
            num_named_neurons == len(label_list) - num_unnamed_neurons
        ), "Incorrect calculation of the number of named neurons."
        return neuron_to_idx, num_named_neurons

    def extract_data(self, data_file, labels_file, time_file):
        """Slightly different `extract_data` method needed for Leifer2023 dataset."""
        real_data = self.load_data(data_file)  # shaped (time, neurons)
        # In some strange cases there are more labels than neurons
        label_list = self.load_labels(labels_file)[: real_data.shape[1]]
        time_in_seconds = self.load_time_vector(time_file)
        # Check that the data, labels and time shapes match
        assert real_data.shape[1] == len(
            label_list
        ), f"Data and labels do not match!\n Files: {data_file}, {labels_file}"
        assert (
            real_data.shape[0] == time_in_seconds.shape[0]
        ), f"Time vector does not match data!\n Files: {data_file}, {time_file}"
        # Remove neuron traces that are all NaN values
        mask = np.argwhere(~np.isnan(real_data).all(axis=0)).flatten()
        real_data = real_data[:, mask]
        label_list = np.array(label_list, dtype=str)[mask].tolist()
        # Impute any remaining NaN values
        # NOTE: This is very slow with the default settings!
        imputer = IterativeImputer(random_state=0, n_nearest_features=10, skip_complete=False)
        if np.isnan(real_data).any():
            real_data = imputer.fit_transform(real_data)
        # Remove badly imputed neurons from the data
        filt_real_data, filt_mask = self.filter_bad_traces_by_linear_segments(real_data)
        filt_label_list = np.array(label_list, dtype=str)[filt_mask].tolist()
        # Return the extracted data
        return filt_label_list, filt_real_data, time_in_seconds

    def create_metadata(self):
        extra_info = dict(
            citation="Randi et al., Nature 2023, _Neural Signal Propagation Atlas of Caenorhabditis Elegans_"
        )
        return extra_info

    def preprocess(self):
        """
        The `preprocess` method for the Leifer 2023 dataset is significantly different
        than that for the other datasets due to differences between the file structure containing
        the raw data for the Leifer2023 dataset compared to the other source datasets:
            - Leifer2023 raw data uses 6 files per worm each containing distinct information.
            - The other datasets use 1 file containing all the information for multiple worms.
        Unlike the `preprocess` method in the other dataset classes which makes use of the
        `preprocess_traces` method from the parent NeuralBasePreprocessor class, this one does not.
        """
        # TODO: Encapsulate the single worm part of this method into a `preprocess_traces` method.
        # Load and preprocess data
        preprocessed_data = dict()
        data_dir = os.path.join(self.raw_data_path, self.source_dataset)
        # Every worm has 6 text files
        files = os.listdir(data_dir)
        num_worms = int(len(files) / 6)
        # Initialize worm index outside file loop
        worm_idx = 0
        # Iterate over each worm's data text files
        for i in range(0, num_worms):
            worm = f"worm{str(worm_idx)}"
            worm_idx += 1
            data_file = os.path.join(data_dir, f"{str(i)}_gcamp.txt")
            labels_file = os.path.join(data_dir, f"{str(i)}_labels.txt")
            time_file = os.path.join(data_dir, f"{str(i)}_t.txt")
            # Load and extract raw data
            label_list, real_data, time_in_seconds = self.extract_data(
                data_file, labels_file, time_file
            )
            # Set time to start at 0.0 seconds
            time_in_seconds = time_in_seconds - time_in_seconds[0]  # vector
            # Skip worms with no recorded neurons
            if len(label_list) == 0:
                worm_idx -= 1
                continue
            # Skip worms with very short recordings
            if len(time_in_seconds) < 700:
                worm_idx -= 1
                continue
            # Map named neurons
            neuron_to_idx, num_named_neurons = self.create_neuron_idx(label_list)
            if num_named_neurons == 0:  # skip worms with no labelled neuron
                worm_idx -= 1
                continue
            # Normalize calcium data
            calcium_data = self.normalize_data(real_data)  # matrix
            # Compute calcium dynamics (residual calcium)
            dt = np.diff(time_in_seconds, axis=0, prepend=0.0)  # vector
            original_median_dt = np.median(dt[1:]).item()  # scalar
            residual_calcium = np.gradient(
                calcium_data, time_in_seconds.squeeze(), axis=0
            )  # vector
            # 4. Smooth data
            smooth_calcium_data = self.smooth_data(calcium_data, time_in_seconds)
            smooth_residual_calcium = self.smooth_data(residual_calcium, time_in_seconds)
            # 5. Resample data (raw and smoothed data)
            upsample = original_median_dt >= self.resample_dt  # bool: whether to up/down-sample
            _, resampled_calcium_data = self.resample_data(time_in_seconds, calcium_data, upsample)
            _, resampled_residual_calcium = self.resample_data(
                time_in_seconds, residual_calcium, upsample
            )
            # NOTE: We use the resampling of the smooth calcium data to give us the resampled time points
            resampled_time_in_seconds, resampled_smooth_calcium_data = self.resample_data(
                time_in_seconds, smooth_calcium_data, upsample
            )
            resampled_time_in_seconds = (
                resampled_time_in_seconds - resampled_time_in_seconds[0]
            )  # start at 0.0 seconds
            _, resampled_smooth_residual_calcium = self.resample_data(
                time_in_seconds, smooth_residual_calcium, upsample
            )
            resampled_dt = np.diff(resampled_time_in_seconds, axis=0, prepend=0.0)  # vector
            resampled_median_dt = np.median(resampled_dt[1:]).item()  # scalar
            assert np.isclose(self.resample_dt, resampled_median_dt), "Resampling failed."
            max_timesteps, num_neurons = resampled_calcium_data.shape
            num_unknown_neurons = int(num_neurons) - num_named_neurons
            # 6. Save data
            worm_dict = {
                worm: {
                    "calcium_data": resampled_calcium_data,  # normalized and resampled
                    "source_dataset": self.source_dataset,
                    "dt": resampled_dt,  # vector from resampled time vector
                    "idx_to_neuron": dict((v, k) for k, v in neuron_to_idx.items()),
                    "interpolate_method": self.interpolate_method,
                    "max_timesteps": int(max_timesteps),  # scalar from resampled time vector
                    "median_dt": self.resample_dt,  # scalar from resampled time vector
                    "neuron_to_idx": neuron_to_idx,
                    "num_named_neurons": num_named_neurons,
                    "num_neurons": int(num_neurons),
                    "num_unknown_neurons": num_unknown_neurons,
                    "original_calcium_data": calcium_data,  # normalized
                    "original_max_timesteps": int(
                        calcium_data.shape[0]
                    ),  # scalar from original time vector
                    "original_dt": dt,  # vector from original time vector
                    "original_median_dt": original_median_dt,  # scalar from original time vector
                    "original_residual_calcium": residual_calcium,  # original
                    "original_smooth_calcium_data": smooth_calcium_data,  # normalized and smoothed
                    "original_smooth_residual_calcium": smooth_residual_calcium,  # smoothed
                    "original_time_in_seconds": time_in_seconds,  # original time vector
                    "residual_calcium": resampled_residual_calcium,  # resampled
                    "smooth_calcium_data": resampled_smooth_calcium_data,  # normalized, smoothed and resampled
                    "smooth_method": self.smooth_method,
                    "smooth_residual_calcium": resampled_smooth_residual_calcium,  # smoothed and resampled
                    "time_in_seconds": resampled_time_in_seconds,  # resampled time vector
                    "worm": worm,  # worm ID
                    "extra_info": self.create_metadata(),  # additional information and metadata
                }
            }
            # Update preprocessed data collection
            preprocessed_data.update(worm_dict)
        # Reshape calcium data
        for worm in preprocessed_data.keys():
            preprocessed_data[worm] = reshape_calcium_data(preprocessed_data[worm])
        # Save data
        self.save_data(preprocessed_data)
        logger.info(f"Finished processing {self.source_dataset}.")


class Lin2023Preprocessor(NeuralBasePreprocessor):
    def __init__(self, transform, smooth_method, interpolate_method, resample_dt, **kwargs):
        super().__init__(
            "Lin2023",
            transform,
            smooth_method,
            interpolate_method,
            resample_dt,
            **kwargs,
        )

    def load_data(self, file_name):
        # Overriding the base class method to use scipy.io.loadmat for .mat files
        data = loadmat(os.path.join(self.raw_data_path, self.source_dataset, file_name))
        return data

    def extract_data(self, data_file):
        """Slightly different extract_data method for Lin2023 dataset."""
        dataset_raw = self.load_data(data_file)
        # Filter for proofread neurons.
        _filter = dataset_raw["use_flag"].flatten() > 0
        neurons = [str(_.item()) for _ in dataset_raw["proofread_neurons"].flatten()[_filter]]
        raw_time_vec = np.array(dataset_raw["times"].flatten()[0][-1])
        raw_activitiy = dataset_raw["corrected_F"][_filter].T  # (time, neurons)
        # Replace first nan with F0 value
        _f0 = dataset_raw["F_0"][_filter][:, 0]
        raw_activitiy[0, :] = _f0
        # Impute any remaining NaN values
        # NOTE: This is very slow with the default settings on this dataset!
        imputer = IterativeImputer(random_state=0)
        if np.isnan(real_data).any():
            real_data = imputer.fit_transform(real_data)
        # Make the extracted data into a list of arrays
        neuron_IDs, raw_traces, time_vector_seconds = [neurons], [raw_activitiy], [raw_time_vec]
        # Return the extracted data
        return neuron_IDs, raw_traces, time_vector_seconds

    def create_metadata(self):
        extra_info = dict(
            citation="Lin et al., Science Advances 2023, _Functional Imaging and Quantification of Multineuronal Olfactory Responses in C. Elegans_"
        )
        return extra_info

    def preprocess(self):
        # Load and preprocess data
        preprocessed_data = dict()  # Store preprocessed data
        worm_idx = 0  # Initialize worm index outside file loop
        # Have multiple .mat files that you iterate over
        data_files = os.path.join(self.raw_data_path, "Lin2023")
        # Multiple .mat files to iterate over
        for file in os.listdir(data_files):
            if not file.endswith(".mat"):
                continue
            neurons, raw_traces, time_vector_seconds = self.extract_data(file)
            preprocessed_data, worm_idx = self.preprocess_traces(
                neurons, raw_traces, time_vector_seconds, preprocessed_data, worm_idx
            )  # preprocess
        # Reshape calcium data
        for worm in preprocessed_data.keys():
            preprocessed_data[worm] = reshape_calcium_data(preprocessed_data[worm])
        # Save data
        self.save_data(preprocessed_data)
        logger.info(f"Finished processing {self.source_dataset}.")
        return None


# # # ~~~~~~~~~~~~~~~~~~~~~~~~~~~~~~~~~~~~~~~~~~~~~~~~~~~~~~~~~~~~~~~~~~~~~~~~~~~~~~#<|MERGE_RESOLUTION|>--- conflicted
+++ resolved
@@ -468,11 +468,7 @@
             n_id,
             node_class,
         )
-<<<<<<< HEAD
- 
-=======
-
->>>>>>> 774a115b
+
 class OpenWormPreprocessor(ConnectomeBasePreprocessor):
     def preprocess(self, save_as="graph_tensors_openworm.pt"):
         df = pd.read_csv(os.path.join(RAW_DATA_DIR, "OpenWormConnectome.csv"), sep=r"[\t,]")
