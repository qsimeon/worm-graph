--- conflicted
+++ resolved
@@ -893,18 +893,6 @@
         print("error: unknown sign")
     return float_num
 
-<<<<<<< HEAD
-=======
-
-def interpolate_data(time, data, target_dt):
-    """
-    Interpolate data using np.interp, with support for torch.Tensor inputs.
-
-    Parameters:
-    time (torch.Tensor): A 1D tensor containing the time points corresponding to the data.
-    data (torch.Tensor): A 2D tensor containing the data to be interpolated, with shape (time, neurons).
-    target_dt (float): The desired time interval between the interpolated data points.
->>>>>>> 1af52bb1
 
 def interpolate_data(time, data, target_dt):
     """Interpolate data using np.interp, with support for torch.Tensor.
