--- conflicted
+++ resolved
@@ -439,17 +439,10 @@
         self.num_unknown_neurons = self.worm_dataset["num_unknown_neurons"]
         self.neuron_to_idx = self.worm_dataset["neuron_to_idx"]
         self.idx_to_neuron = self.worm_dataset["idx_to_neuron"]
-<<<<<<< HEAD
         self.extra_info = self.worm_dataset.get("extra_info", dict())
         # Raw/original data
         self.original_time_in_seconds = self.worm_dataset.get(
             "original_time_in_seconds", self.worm_dataset["time_in_seconds"]
-=======
-
-        # Raw data
-        self.og_time_in_seconds = self.worm_dataset.get(
-            "og_time_in_seconds", self.worm_dataset["time_in_seconds"]
->>>>>>> 7bc54650
         )
         self.og_max_timesteps = self.worm_dataset.get(
             "og_max_timesteps", self.worm_dataset["max_timesteps"]
@@ -467,9 +460,7 @@
             "og_smooth_residual_calcium",
             self.worm_dataset["smooth_residual_calcium"],
         )
-        self.og_median_dt = self.worm_dataset.get(
-            "og_median_dt", self.worm_dataset["median_dt"]
-        )
+        self.og_median_dt = self.worm_dataset.get("og_median_dt", self.worm_dataset["median_dt"])
 
     def _reshape_data(self):
         self._prepare_initial_data()
@@ -527,10 +518,7 @@
         if self.dt.ndim == 1:
             self.dt = self.dt.unsqueeze(-1)
         # Raw data
-        self.og_time_in_seconds = torch.from_numpy(self.og_time_in_seconds).to(
-            self.dtype
-        )
-<<<<<<< HEAD
+        self.og_time_in_seconds = torch.from_numpy(self.og_time_in_seconds).to(self.dtype)
         if self.original_time_in_seconds.ndim == 1:
             self.original_time_in_seconds = self.time_in_seconds.unsqueeze(-1)
         self.original_time_in_seconds = (
@@ -542,16 +530,6 @@
         self.original_dt = torch.from_numpy(self.original_dt).to(self.dtype)
         if self.original_dt.ndim == 1:
             self.original_dt = self.original_dt.unsqueeze(-1)
-=======
-        if self.og_time_in_seconds.ndim == 1:
-            self.og_time_in_seconds = self.time_in_seconds.unsqueeze(-1)
-        og_dt = np.gradient(self.og_time_in_seconds, axis=0)
-        og_dt[og_dt == 0] = np.finfo(float).eps
-        self.og_dt = og_dt
-        self.og_dt = torch.from_numpy(self.og_dt).to(self.dtype)
-        if self.og_dt.ndim == 1:
-            self.og_dt = self.og_dt.unsqueeze(-1)
->>>>>>> 7bc54650
 
     def _fill_named_neurons_data(self):
         for slot, neuron in enumerate(NEURONS_302):
@@ -576,9 +554,9 @@
             self.smooth_residual_calcium[:, idx]
         ).to(self.dtype)
         # Raw data
-        self.standard_og_calcium_data[:, slot] = torch.from_numpy(
-            self.og_calcium_data[:, idx]
-        ).to(self.dtype)
+        self.standard_og_calcium_data[:, slot] = torch.from_numpy(self.og_calcium_data[:, idx]).to(
+            self.dtype
+        )
         self.standard_og_smooth_calcium_data[:, slot] = torch.from_numpy(
             self.og_smooth_calcium_data[:, idx]
         ).to(self.dtype)
@@ -740,14 +718,8 @@
     # Ensure that time is a 1D array
     time = time.squeeze()
     # Compute the downsample rate
-<<<<<<< HEAD
     original_dt = time[1] - time[0]
     downsample_rate = int(target_dt / original_dt)
-=======
-    og_dt = time[1] - time[0]
-    downsample_rate = int(target_dt / og_dt)
-
->>>>>>> 7bc54650
     # Determine the number of intervals
     num_intervals = len(time) // downsample_rate
     downsampled_data = np.zeros((num_intervals, data.shape[1]), dtype=np.float32)
@@ -1229,12 +1201,7 @@
 
             dt = np.gradient(time_in_seconds, axis=0)  # vector
             dt[dt == 0] = np.finfo(float).eps
-<<<<<<< HEAD
             original_dt = np.median(dt).item()  # scalar
-=======
-            og_dt = np.median(dt).item()  # scalar
-
->>>>>>> 7bc54650
             residual_calcium = np.gradient(calcium_data, axis=0) / dt  # calcium dynamics
             # 4. Smooth data
             smooth_calcium_data = self.smooth_data(calcium_data, time_in_seconds)
@@ -1267,9 +1234,7 @@
                     "num_neurons": int(num_neurons),
                     "num_unknown_neurons": num_unknown_neurons,
                     "og_calcium_data": calcium_data,  # normalized
-                    "og_max_timesteps": int(
-                        calcium_data.shape[0]
-                    ),  # from original time vector
+                    "og_max_timesteps": int(calcium_data.shape[0]),  # from original time vector
                     "og_median_dt": og_dt,  # scalar from original time vector
                     "og_residual_calcium": residual_calcium,  # not resampled
                     "og_smooth_calcium_data": smooth_calcium_data,  # normalized and smoothed
@@ -1892,12 +1857,7 @@
             # 3. Compute calcium dynamics (residual calcium)
             dt = np.gradient(time_in_seconds, axis=0)  # vector
             dt[dt == 0] = np.finfo(float).eps
-<<<<<<< HEAD
             original_dt = np.median(dt).item()  # scalar
-=======
-            og_dt = np.median(dt).item()  # scalar
-
->>>>>>> 7bc54650
             residual_calcium = np.gradient(calcium_data, axis=0) / dt
             # 4. Smooth data
             smooth_calcium_data = self.smooth_data(calcium_data, time_in_seconds)
@@ -1933,9 +1893,7 @@
                     "num_neurons": int(num_neurons),
                     "num_unknown_neurons": num_unknown_neurons,
                     "og_calcium_data": calcium_data,  # normalized
-                    "og_max_timesteps": int(
-                        calcium_data.shape[0]
-                    ),  # from original time vector
+                    "og_max_timesteps": int(calcium_data.shape[0]),  # from original time vector
                     "og_median_dt": og_dt,  # scalar from original time vector
                     "og_residual_calcium": residual_calcium,  # not resampled
                     "og_smooth_calcium_data": smooth_calcium_data,  # normalized and smoothed
@@ -2139,9 +2097,7 @@
                     "neuron_to_idx": neuron_to_idx,
                     "idx_to_neuron": dict((v, k) for k, v in neuron_to_idx.items()),
                     "max_timesteps": int(max_timesteps),  # from resampled time vector
-                    "og_max_timesteps": int(
-                        calcium_data.shape[0]
-                    ),  # from original time vector
+                    "og_max_timesteps": int(calcium_data.shape[0]),  # from original time vector
                     "og_time_in_seconds": time_in_seconds,  # original time vector
                     "time_in_seconds": resampled_time_in_seconds,  # resampled time vector
                     "dt": dt,  # vector from original time vector
