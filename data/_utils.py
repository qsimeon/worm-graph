--- conflicted
+++ resolved
@@ -302,8 +302,25 @@
     return dataset
 
 
-<<<<<<< HEAD
-=======
+
+def load_sine_noise():
+    file = os.path.join(ROOT_DIR, "data", "processed", "neural", "sine_noise.pickle")
+    assert os.path.exists(file)
+    pickle_in = open(file, "rb")
+    # unpickle the data
+    dataset = pickle.load(pickle_in)
+    return dataset
+
+
+def load_sum_sine():
+    file = os.path.join(ROOT_DIR, "data", "processed", "neural", "sum_sine.pickle")
+    assert os.path.exists(file)
+    pickle_in = open(file, "rb")
+    # unpickle the data
+    dataset = pickle.load(pickle_in)
+    return dataset
+
+
 def load_sum_sine_noise():
     file = os.path.join(
         ROOT_DIR, "data", "processed", "neural", "sum_sine_noise.pickle"
@@ -314,137 +331,6 @@
     dataset = pickle.load(pickle_in)
     return dataset
 
-
-def load_sine():
-    """
-    A test dataset to evaluate models on.
-    Independent sinusoid signals.
-    Varied frequency and amplitutde.
-    """
-    file = os.path.join(ROOT_DIR, "data", "processed", "neural", "sine.pickle")
-    assert os.path.exists(file)
-    pickle_in = open(file, "rb")
-    # unpickle the data
-    dataset = pickle.load(pickle_in)
-    return dataset
-
->>>>>>> 5f88c775
-
-def load_sine_seq():
-    """
-    A test dataset to evaluate models on.
-    Correlated sinusoid signals.
-    Varied frequency and amplitutde.
-    """
-    file = os.path.join(ROOT_DIR, "data", "processed", "neural", "sine_seq.pickle")
-    assert os.path.exists(file)
-    pickle_in = open(file, "rb")
-    # unpickle the data
-    dataset = pickle.load(pickle_in)
-    return dataset
-
-
-def load_sine_noise():
-<<<<<<< HEAD
-=======
-    """
-    A test dataset to evaluate models on.
-    Independent sinusoid signals + Gaussian noise.
-    Varied frequency, phase and noise variance.
-    """
->>>>>>> 5f88c775
-    file = os.path.join(ROOT_DIR, "data", "processed", "neural", "sine_noise.pickle")
-    assert os.path.exists(file)
-    pickle_in = open(file, "rb")
-    # unpickle the data
-    dataset = pickle.load(pickle_in)
-    return dataset
-
-
-def load_sine_seq_noise():
-    """
-    A test dataset to evaluate models on.
-    Correlated sinusoid signals + Gaussian noise.
-    Varied frequency, phase and noise variance.
-    """
-    file = os.path.join(
-        ROOT_DIR, "data", "processed", "neural", "sine_seq_noise.pickle"
-    )
-    assert os.path.exists(file)
-    pickle_in = open(file, "rb")
-    # unpickle the data
-    dataset = pickle.load(pickle_in)
-    return dataset
-
-
-def load_sum_sine():
-<<<<<<< HEAD
-=======
-    """
-    A test dataset to evaluate models on.
-    Independent sums-of-sinusoid signals.
-    Varied frequency, phase and number of terms in sum.
-    """
->>>>>>> 5f88c775
-    file = os.path.join(ROOT_DIR, "data", "processed", "neural", "sum_sine.pickle")
-    assert os.path.exists(file)
-    pickle_in = open(file, "rb")
-    # unpickle the data
-    dataset = pickle.load(pickle_in)
-    return dataset
-
-
-def load_sum_sine_seq():
-    """
-    A test dataset to evaluate models on.
-    Correlated sums-of-sinusoid signals.
-    Varied frequency, phase and number of terms in sum.
-    """
-    file = os.path.join(ROOT_DIR, "data", "processed", "neural", "sum_sine_seq.pickle")
-    assert os.path.exists(file)
-    pickle_in = open(file, "rb")
-    # unpickle the data
-    dataset = pickle.load(pickle_in)
-    return dataset
-
-
-def load_sum_sine_noise():
-<<<<<<< HEAD
-=======
-    """
-    A test dataset to evaluate models on.
-    Independent sums-of-sinusoid signals + Gaussian noise.
-    Varied frequency, phase, number of terms in sum and noise variance.
-    """
->>>>>>> 5f88c775
-    file = os.path.join(
-        ROOT_DIR, "data", "processed", "neural", "sum_sine_noise.pickle"
-    )
-    assert os.path.exists(file)
-    pickle_in = open(file, "rb")
-    # unpickle the data
-    dataset = pickle.load(pickle_in)
-    return dataset
-
-
-<<<<<<< HEAD
-=======
-def load_sum_sine_seq_noise():
-    """
-    A test dataset to evaluate models on.
-    Correlated sums-of-sinusoid signals + Gaussian noise.
-    Varied frequency, phase, number of terms in sum and noise variance.
-    """
-    file = os.path.join(
-        ROOT_DIR, "data", "processed", "neural", "sum_sine_seq_noise.pickle"
-    )
-    assert os.path.exists(file)
-    pickle_in = open(file, "rb")
-    # unpickle the data
-    dataset = pickle.load(pickle_in)
-    return dataset
-
->>>>>>> 5f88c775
 
 def load_Kato2015():
     """
