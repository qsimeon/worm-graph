from data._pkg import *


class NeuralActivityDataset(torch.utils.data.Dataset):
    """
    A custom neural activity time-series prediction dataset.
    Using NeuralActivityDataset will ensure that sequences are generated
    in a principled and deterministic way, and that every sample
    generated is unique. A map-style dataset implements the `__getitem__()`
    and `__len__()` protocols, and represents a map from indices/keys to
    data samples. Accesing with `dataset[idx]` reads the `idx`-th time-series
    and the corresponding target from memory.
    """

    def __init__(
        self,
        data,
        seq_len=17,
        num_samples=1000,
        neurons=None,
        time_vec=None,
        reverse=False,
        tau=1,  # deprecated
    ):
        """
        Args:
          data: torch.tensor. Data w/ shape (max_time, num_neurons).
          seq_len: int. Sequences of length `seq_len` are generated until the dataset `size`
                    is achieved.
          num_samples: int, 0 < num_samples <= max_time. Total number of (input, target)
                      data pairs to generate.
          neurons: None, int or array-like. Index of neuron(s) to return data for.
                  Returns data for all neurons if None.
          time_vec: None or array-like. A vector of the time (in seconds) corresponding
                    to the time axis (axis 0) of the `data` tensor.
          reverse: bool. Whether to sample sequences backward from end of the data.
          tau: int, 0 < tau < max_time//2. The number of timesteps to the right by which the
                target sequence is offset from input sequence. Deprecated (unused) argument.
        Returns:
          (X, Y, metadata): tuple. Batch of data samples.
            X: torch.tensor. Input tensor w/ shape (batch_size, seq_len,
                                                  num_neurons)
            Y: torch.tensor. Target tensor w/ same shape as X
            metadata: dict. Metadata information about samples.
                        keys: 'seq_len', 'start' index , 'end' index
        """
        super(NeuralActivityDataset, self).__init__()
        # check the inputs
        assert torch.is_tensor(data), "Recast the data as type `torch.tensor`."
        assert data.ndim == 2 and data.size(0) > data.size(
            1
        ), "Reshape the data tensor as (time, neurons)"
        assert isinstance(seq_len, int) and 0 < seq_len <= data.size(
            0
        ), "Enter an integer sequence length 0 < `seq_len` <= max_time."
        assert (
            isinstance(tau, int) and 0 <= tau < data.size(0) // 2
        ), "Enter a integer offset `0 <= tau < max_time // 2`."
        # create time vector
        if time_vec is not None:
            assert torch.is_tensor(
                time_vec
            ), "Recast the time vector as type `torch.tensor`."
            assert time_vec.squeeze().ndim == 1 and len(time_vec) == data.size(
                0
            ), "Time vector must have shape (len(data), )"
            self.time_vec = time_vec.squeeze()
        else:
            self.time_vec = torch.arange(data.size(0))
        self.max_time, num_neurons = data.shape
        self.seq_len = seq_len
        self.tau = tau
        self.reverse = reverse
        # select out requested neurons
        if neurons is not None:
            self.neurons = np.array(neurons)  # use the subset of neurons given
        else:  # neurons is None
            self.neurons = np.arange(num_neurons)  # use all the neurons
        self.num_neurons = self.neurons.size
        self.data = data
        self.num_samples = num_samples
        self.data_samples = self.__data_generator()

    def __len__(self):
        """Denotes the total number of samples."""
        return len(self.data_samples)

    def __getitem__(self, index):
        """Generates one sample of data."""
        return self.data_samples[index]

    def parfor_func(self, start):
        """
        Helper function for parallelizing `__data_generator`.
        """
        # define an end index
        end = start + self.seq_len
        # get the time vector
        time_vec = self.time_vec[start:end]
        # data samples: input (X_tau) and target (Y_tau)
        X_tau = self.data[start:end, self.neurons]
        Y_tau = self.data[start + self.tau : end + self.tau, self.neurons]
        # Y_tau = self.data[end : end + self.seq_len, self.neurons]
        # calculate the residual (forward first derivative)
        Res_tau = Y_tau - X_tau
        # store metadata about the sample
        metadata = {
            "seq_len": self.seq_len,
            "start": start,
            "end": end,
            "tau": self.tau,
            "residual": Res_tau,
            "time_vec": time_vec,
        }
        # return sample
        return X_tau, Y_tau, metadata

    def __data_generator(self):
        """
        Private method for generating data samples.
        """
        # define length of time
        T = self.max_time
        # dataset will contain sequences of length `seq_len`
        L = self.seq_len
        # all start indices
        start_range = (
            range(0, T - L - self.tau + 1)
            if not self.reverse  # generate from start to end
            else range(T - L - self.tau, -1, -1)  # generate from end to start
        )
        # start_range = (
        #     range(0, T - 2 * L + 1)
        #     if not self.reverse  # generate from start to end
        #     else range(T - 2 * L, -1, -1)  # generate from end to start
        # )
        # parallelize the data generation
        with Pool(processes=cpu_count() // 2) as pool:
            # # synchronous
            # data_samples = pool.map(self.parfor_func, start_range)[: self.num_samples]
            # asynchronous
            data_samples = pool.map_async(self.parfor_func, start_range).get()[
                : self.num_samples
            ]
<<<<<<< HEAD
        pool.join()
        return data_samples
=======
            Res_tau = Y_tau - X_tau
            # store metadata about the sample
            tau = torch.tensor(self.tau)
            meta = {"seq_len": L, "start": start, "end": end, "tau": tau}
            # append to data samples
            data_samples.append((X_tau, Y_tau, meta))
            # append index to batch
            batch_indices.append(self.counter)
            self.counter += 1
            # we only want a number of samples up to self.size
            if self.counter >= self.size:
                break
        batch_indices = torch.tensor(batch_indices)
        # size of dataset
        self.size = self.counter
        # save batch indices as attribute
        self.batch_indices = batch_indices
        # create a batch sampler
        batch_sampler = BatchSampler([self.batch_indices])
        # return samples and batch_sampler
        return data_samples, batch_sampler
>>>>>>> a3072d8f


class CElegansConnectome(InMemoryDataset):
    def __init__(
        self,
        root=os.path.join(ROOT_DIR, "data"),
        transform=None,
        pre_transform=None,
        pre_filter=None,
    ):
        """
        Defines CElegansConnectome as a subclass of a PyG InMemoryDataset.
        """
        super(CElegansConnectome, self).__init__(
            root, transform, pre_transform, pre_filter
        )
        self.data, self.slices = torch.load(self.processed_paths[-1])

    @property
    def raw_file_names(self):
        """List of the raw files needed to proceed."""
        return RAW_FILES

    @property
    def processed_file_names(self):
        """List of the processed files needed to proceed."""
        return ["connectome/graph_tensors.pt"]

    def download(self):
        """Download the raw zip file if not already retrieved."""
        # dataset adapted from from Cook et al. (2019) SI5
        url = RAW_DATA_URL  # base url
        filename = os.path.join("raw_data.zip")
        folder = os.path.join(self.raw_dir)
        download_url(
            url=url, folder=os.getcwd(), filename=filename
        )  # download zip file
        extract_zip(filename, folder=folder)  # unzip data into raw directory
        os.unlink(filename)  # remove zip file

    def process(self):
        """
        Process the raw files and return the dataset (i.e. the connectome graph).
        """
        # preprocessing necessary
        data_path = os.path.join(self.processed_dir, "connectome", "graph_tensors.pt")
        # create a simple dict for loading the connectome
        if not os.path.exists(data_path):  # fun fast preprocess
            subprocess.run("python -u ../preprocess/_main.py", text=True)
        assert os.path.exists(
            data_path
        ), "Must first call `python -u preprocess/_main.py`"
        # load the raw data
        print("Loading from preprocess...")
        graph_tensors = torch.load(data_path)
        # make the graph
        connectome = Data(**graph_tensors)
        # make a dataset with one Data object
        data_list = [connectome]
        # applied specified transforms and filters
        if self.pre_filter is not None:
            data_list = [data for data in data_list if self.pre_filter(data)]
        if self.pre_transform is not None:
            data_list = [self.pre_transform(data) for data in data_list]
        data, slices = self.collate(data_list)
        # save the dataset
        torch.save((data, slices), self.processed_paths[-1])


def find_reliable_neurons(multi_worm_dataset):
    intersection = set()
    for i, worm in enumerate(multi_worm_dataset):
        single_worm_dataset = pick_worm(multi_worm_dataset, worm)
        neuron_to_idx = single_worm_dataset["named_neuron_to_idx"]
        curr_set = set(neuron for neuron in neuron_to_idx if not neuron.isnumeric())
        if i == 0:
            intersection |= curr_set
        else:
            intersection &= curr_set
    intersection = sorted(intersection)
    return intersection


def pick_worm(dataset, wormid):
    """
    Function for getting a single worm dataset.
    dataset: str or dict worm dataset to select a worm from.
    wormid: str or int, 'worm{i}' or {i} where i indexes the worm.
    """
    if isinstance(dataset, str):
        dataset = load_dataset(dataset)
    else:
        assert (
            isinstance(dataset, dict)
            and ("name" in dataset.keys())
            and ("worm0" in set(dataset["generator"]))
        ), "Not a valid worm datset!"
    avail_worms = set(dataset["generator"])
    if isinstance(wormid, str) and wormid.startswith("worm"):
        wormid = wormid.strip("worm")
        assert wormid.isnumeric() and int(wormid) <= len(
            avail_worms
        ), "Choose a worm from: {}".format(avail_worms)
        worm = "worm" + wormid
    else:
        assert isinstance(worm, int) and worm <= len(
            avail_worms
        ), "Choose a worm from: {}".format(avail_worms)
        worm = "worm" + str(wormid)
    single_worm_dataset = dict(dataset["generator"])[worm]
    return single_worm_dataset


def load_connectome():
    """
    Returns the whole nervous system C. elegans connectome.
    """
    return CElegansConnectome()[0]


def load_dataset(name):
    """
    Loads the dataset with the specified name.
    """
    assert (
        name in VALID_DATASETS
    ), "Unrecognized dataset! Please pick one from:\n{}".format(list(VALID_DATASETS))
    loader = eval("load_" + name)
    return loader()

def load_sine():
    file = os.path.join(ROOT_DIR, "data", "processed", "neural", "sine.pickle")
    assert os.path.exists(file)
    pickle_in = open(file, "rb")
    # unpickle the data
    dataset = pickle.load(pickle_in)
    return dataset

def load_sine_noise():
    file = os.path.join(ROOT_DIR, "data", "processed", "neural", "sine_noise.pickle")
    assert os.path.exists(file)
    pickle_in = open(file, "rb")
    # unpickle the data
    dataset = pickle.load(pickle_in)
    return dataset

def load_sum_sine():
    file = os.path.join(ROOT_DIR, "data", "processed", "neural", "sum_sine.pickle")
    assert os.path.exists(file)
    pickle_in = open(file, "rb")
    # unpickle the data
    dataset = pickle.load(pickle_in)
    return dataset

def load_sum_sine_noise():
    file = os.path.join(ROOT_DIR, "data", "processed", "neural", "sum_sine_noise.pickle")
    assert os.path.exists(file)
    pickle_in = open(file, "rb")
    # unpickle the data
    dataset = pickle.load(pickle_in)
    return dataset


def load_sine():
    """
    A test dataset to evaluate models on.
    Sinusoid signals.
    Varied frequency and amplitutde.
    """
    file = os.path.join(ROOT_DIR, "data", "processed", "neural", "sine.pickle")
    assert os.path.exists(file)
    pickle_in = open(file, "rb")
    # unpickle the data
    dataset = pickle.load(pickle_in)
    return dataset


def load_sine_noise():
    """
    A test dataset to evaluate models on.
    Sinusoid signals + Gaussian noise.
    Varied frequency, phase and noise variance.
    """
    file = os.path.join(ROOT_DIR, "data", "processed", "neural", "sine_noise.pickle")
    assert os.path.exists(file)
    pickle_in = open(file, "rb")
    # unpickle the data
    dataset = pickle.load(pickle_in)
    return dataset


def load_sum_sine():
    """
    A test dataset to evaluate models on.
    Sums-of-sinusoid signals.
    Varied frequency, phase and number of terms in sum.
    """
    file = os.path.join(ROOT_DIR, "data", "processed", "neural", "sum_sine.pickle")
    assert os.path.exists(file)
    pickle_in = open(file, "rb")
    # unpickle the data
    dataset = pickle.load(pickle_in)
    return dataset


def load_sum_sine_noise():
    """
    A test dataset to evaluate models on.
    Sums-of-sinusoid signals + Gaussian noise.
    Varied frequency, phase, number of terms in sum and noise variance.
    """
    file = os.path.join(
        ROOT_DIR, "data", "processed", "neural", "sum_sine_noise.pickle"
    )
    assert os.path.exists(file)
    pickle_in = open(file, "rb")
    # unpickle the data
    dataset = pickle.load(pickle_in)
    return dataset


def load_Kato2015():
    """
    Loads the worm neural activity datasets from Kato et al., Cell Reports 2015,
    Global Brain Dynamics Embed the Motor Command Sequence of Caenorhabditis elegans.
    """
    # ensure the data has been preprocessed
    file = os.path.join(ROOT_DIR, "data", "processed", "neural", "Kato2015.pickle")
    assert os.path.exists(file)
    pickle_in = open(file, "rb")
    # unpickle the data
    Kato2015 = pickle.load(pickle_in)
    return Kato2015


def load_Nichols2017():
    """
    Loads the worm neural activity datasets from Nichols et al., Science 2017,
    A global brain state underlies C. elegans sleep behavior.
    """
    # ensure the data has been preprocessed
    file = os.path.join(ROOT_DIR, "data", "processed", "neural", "Nichols2017.pickle")
    assert os.path.exists(file)
    pickle_in = open(file, "rb")
    # unpickle the data
    Nichols2017 = pickle.load(pickle_in)
    return Nichols2017


def load_Nguyen2017():
    """
    Loads the worm neural activity datasets from Nguyen et al., PLOS CompBio 2017,
    Automatically tracking neurons in a moving and deforming brain.
    """
    # ensure the data has been preprocessedn
    file = os.path.join(ROOT_DIR, "data", "processed", "neural", "Nguyen2017.pickle")
    assert os.path.exists(file)
    pickle_in = open(file, "rb")
    # unpickle the data
    Nguyen2017 = pickle.load(pickle_in)
    return Nguyen2017


def load_Skora2018():
    """
    Loads the worm neural activity datasets from Skora et al., Cell Reports 2018,
    Energy Scarcity Promotes a Brain-wide Sleep State Modulated by Insulin Signaling in C. elegans.
    """
    # ensure the data has been preprocessed
    file = os.path.join(ROOT_DIR, "data", "processed", "neural", "Skora2018.pickle")
    assert os.path.exists(file)
    pickle_in = open(file, "rb")
    # unpickle the data
    Skora2018 = pickle.load(pickle_in)
    return Skora2018


def load_Kaplan2020():
    """
    Loads the worm neural activity datasets from Kaplan et al., Neuron 2020,
    Nested Neuronal Dynamics Orchestrate a Behavioral Hierarchy across Timescales.
    """
    # ensure the data has been preprocessed
    file = os.path.join(ROOT_DIR, "data", "processed", "neural", "Kaplan2020.pickle")
    assert os.path.exists(file)
    pickle_in = open(file, "rb")
    # unpickle the data
    Kaplan2020 = pickle.load(pickle_in)
    return Kaplan2020


def load_Uzel2022():
    """
    Loads the worm neural activity datasets from Uzel et al 2022., Cell CurrBio 2022,
    A set of hub neurons and non-local connectivity features support global brain dynamics in C. elegans.
    """
    # ensure the data has been preprocessed
    file = os.path.join(ROOT_DIR, "data", "processed", "neural", "Uzel2022.pickle")
    assert os.path.exists(file)
    pickle_in = open(file, "rb")
    # unpickle the data
    Uzel2022 = pickle.load(pickle_in)
    return Uzel2022


def load_Flavell2023():
    """
    Loads the worm neural activity datasets from from Flavell et al., bioRxiv 2023,
    Brain-wide representations of behavior spanning multiple timescales and states in C. elegans.
    """
    # ensure the data has been preprocessed
    file = os.path.join(ROOT_DIR, "data", "processed", "neural", "Flavell2023.pickle")
    assert os.path.exists(file)
    pickle_in = open(file, "rb")
    # unpickle the data
    Flavell2023 = pickle.load(pickle_in)
    return Flavell2023


def graph_inject_data(single_worm_dataset, connectome_graph):
    """
    Find the nodes on the connecotme corresponding to labelled
    neurons in the provided single worm dataset and place the data
    on the connectome graph.
    Returns the full graph with 0s on unlabelled neurons,
    the subgraph with only labelled neurons, the subgraph mask.
    """
    calcium_data = single_worm_dataset["data"]
    graph = connectome_graph
    # get the calcium data for this worm
    dataset = calcium_data.squeeze()
    max_time, num_neurons = dataset.shape
    assert max_time == single_worm_dataset["max_time"]
    assert num_neurons == single_worm_dataset["num_neurons"]
    print("How much real data do we have?", dataset.shape)  # (time, neurons)
    print(
        "Current data on connectome graph:", graph.x.cpu().numpy().shape
    )  # (neurons, time)
    # find the graph nodes matching the neurons in the dataset
    neuron_id = single_worm_dataset["neuron_id"]
    id_neuron = dict((v, k) for k, v in id_neuron.items())
    graph_inds = [
        k for k, v in graph.id_neuron.items() if v in set(id_neuron.values())
    ]  # neuron indices in connectome
    data_inds = [
        k_ for k_, v_ in id_neuron.items() if v_ in set(graph.id_neuron.values())
    ]  # neuron indices in sparse dataset
    # 'inject' the data by creating a clone graph with the desired features
    new_x = torch.zeros(graph.num_nodes, max_time, dtype=torch.float64)
    new_x[graph_inds, :] = dataset[:, data_inds].T
    graph = Data(
        x=new_x,
        y=graph.y,
        edge_index=graph.edge_index,
        edge_attr=graph.edge_attr,
        node_type=graph.node_type,
        pos=graph.pos,
        num_classes=graph.num_classes,
        id_neuron=graph.id_neuron,
    )
    # assign each node its global node index
    graph.n_id = torch.arange(graph.num_nodes)
    # create the subgraph that has labelled neurons and data
    subgraph_mask = torch.zeros(graph.num_nodes, dtype=torch.bool)
    subgraph_mask.index_fill_(0, torch.tensor(graph_inds).long(), 1).bool()
    # extract out the subgraph
    subgraph = graph.subgraph(subgraph_mask)
    # reset neuron indices for labeling
    subgraph.id_neuron = {
        i: graph.id_neuron[k] for i, k in enumerate(subgraph.n_id.cpu().numpy())
    }
    subgraph.pos = {i: graph.pos[k] for i, k in enumerate(subgraph.n_id.cpu().numpy())}
    # check out the new attributes
    print(
        "Attributes:",
        "\n",
        subgraph.keys,
        "\n",
        f"Num. nodes {subgraph.num_nodes}, Num. edges {subgraph.num_edges}, "
        f"Num. node features {subgraph.num_node_features}",
        end="\n",
    )
    print(f"\tHas isolated nodes: {subgraph.has_isolated_nodes()}")
    print(f"\tHas self-loops: {subgraph.has_self_loops()}")
    print(f"\tIs undirected: {subgraph.is_undirected()}")
    print(f"\tIs directed: {subgraph.is_directed()}")
    # return the graph, subgraph and mask
    return graph, subgraph, subgraph_mask<|MERGE_RESOLUTION|>--- conflicted
+++ resolved
@@ -142,32 +142,8 @@
             data_samples = pool.map_async(self.parfor_func, start_range).get()[
                 : self.num_samples
             ]
-<<<<<<< HEAD
         pool.join()
         return data_samples
-=======
-            Res_tau = Y_tau - X_tau
-            # store metadata about the sample
-            tau = torch.tensor(self.tau)
-            meta = {"seq_len": L, "start": start, "end": end, "tau": tau}
-            # append to data samples
-            data_samples.append((X_tau, Y_tau, meta))
-            # append index to batch
-            batch_indices.append(self.counter)
-            self.counter += 1
-            # we only want a number of samples up to self.size
-            if self.counter >= self.size:
-                break
-        batch_indices = torch.tensor(batch_indices)
-        # size of dataset
-        self.size = self.counter
-        # save batch indices as attribute
-        self.batch_indices = batch_indices
-        # create a batch sampler
-        batch_sampler = BatchSampler([self.batch_indices])
-        # return samples and batch_sampler
-        return data_samples, batch_sampler
->>>>>>> a3072d8f
 
 
 class CElegansConnectome(InMemoryDataset):
