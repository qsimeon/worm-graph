from visualization._pkg import *


def draw_connectome(
    network, pos=None, labels=None, plt_title="C. elegans connectome network"
):
    """
    Args:
      network: PyG Data object containing a C. elegans connectome graph.
      pos: dict, mapping of node index to 2D coordinate.
      labels: dict, mapping of node index to neuron name.
    """
    # convert to networkx
    G = torch_geometric.utils.to_networkx(network)
    # create figure
    plt.figure(figsize=(20, 10))
    ## nodes
    inter = [node for i, node in enumerate(G.nodes) if network.y[i] == 0.0]
    motor = [node for i, node in enumerate(G.nodes) if network.y[i] == 1.0]
    other = [node for i, node in enumerate(G.nodes) if network.y[i] == 2.0]
    pharynx = [node for i, node in enumerate(G.nodes) if network.y[i] == 3.0]
    sensory = [node for i, node in enumerate(G.nodes) if network.y[i] == 4.0]
    sexspec = [node for i, node in enumerate(G.nodes) if network.y[i] == 5.0]
    ## edges
    junctions = [
        edge for i, edge in enumerate(G.edges) if network.edge_attr[i, 0] > 0.0
    ]  # gap junctions/electrical synapses encoded as [1,0]
    synapses = [
        edge for i, edge in enumerate(G.edges) if network.edge_attr[i, 1] > 0.0
    ]  # chemical synapse encoded as [0,1]
    ## edge weights
    gap_weights = [int(network.edge_attr[i, 0]) / 50 for i, edge in enumerate(G.edges)]
    chem_weights = [int(network.edge_attr[i, 1]) / 50 for i, edge in enumerate(G.edges)]
    ## metadata
    if pos is None:
        pos = network.pos
    # pos = nx.kamada_kawai_layout(G)
    if labels is None:
        labels = network.id_neuron
    options = {"edgecolors": "tab:gray", "node_size": 500, "alpha": 0.5}
    ## draw nodes
    nx.draw_networkx_edges(
        G, pos, edgelist=junctions, width=gap_weights, alpha=0.5, edge_color="tab:blue"
    )
    nx.draw_networkx_edges(
        G, pos, edgelist=synapses, width=chem_weights, alpha=0.5, edge_color="tab:red"
    )
    nx.draw_networkx_labels(G, pos, labels, font_size=6)
    ## draw edges
    nx.draw_networkx_nodes(G, pos, nodelist=inter, node_color="blue", **options)
    nx.draw_networkx_nodes(G, pos, nodelist=motor, node_color="red", **options)
    nx.draw_networkx_nodes(G, pos, nodelist=other, node_color="green", **options)
    nx.draw_networkx_nodes(G, pos, nodelist=pharynx, node_color="yellow", **options)
    nx.draw_networkx_nodes(G, pos, nodelist=sensory, node_color="magenta", **options)
    nx.draw_networkx_nodes(G, pos, nodelist=sexspec, node_color="cyan", **options)
    legend_elements = [
        Line2D(
            [0],
            [0],
            marker="o",
            color="w",
            label="inter",
            markerfacecolor="b",
            alpha=0.5,
            markersize=15,
        ),
        Line2D(
            [0],
            [0],
            marker="o",
            color="w",
            label="motor",
            markerfacecolor="r",
            alpha=0.5,
            markersize=15,
        ),
        Line2D(
            [0],
            [0],
            marker="o",
            color="w",
            label="other",
            markerfacecolor="g",
            alpha=0.5,
            markersize=15,
        ),
        Line2D(
            [0],
            [0],
            marker="o",
            color="w",
            label="pharynx",
            markerfacecolor="y",
            alpha=0.5,
            markersize=15,
        ),
        Line2D(
            [0],
            [0],
            marker="o",
            color="w",
            label="sensory",
            markerfacecolor="m",
            alpha=0.5,
            markersize=15,
        ),
        Line2D(
            [0],
            [0],
            marker="o",
            color="w",
            label="sex",
            markerfacecolor="c",
            alpha=0.5,
            markersize=15,
        ),
        Line2D(
            [0],
            [0],
            color="b",
            label="gap junction",
            linewidth=2,
            alpha=0.5,
            markersize=10,
        ),
        Line2D(
            [0], [0], color="r", label="synapse", linewidth=2, alpha=0.5, markersize=10
        ),
    ]
    plt.title(plt_title)
    plt.legend(handles=legend_elements, loc="upper right")
    plt.show()


def plot_loss_curves(log_dir):
    """
    Plot the loss curves stored in the given log directory.
    TODO: Also make a plot of cumulative number of samples vs. epochs.
    """
    # process the log folder name
    timestamp, dataset_name, model_name = str.split(os.path.split(log_dir)[-1], "-")
    plt_title = "Loss curves\nmodel: {}, dataset: {}\ntime: {}".format(
        model_name, dataset_name, timestamp
    )
    # load the loss dataframe
    loss_df = pd.read_csv(os.path.join(log_dir, "loss_curves.csv"), index_col=0)
    # plot loss vs epochs
    plt.figure()
    # sns.lineplot(x="epochs", y="centered_train_losses", data=loss_df, label="train")
    # sns.lineplot(x="epochs", y="centered_test_losses", data=loss_df, label="test")
<<<<<<< HEAD
    sns.lineplot(x="epochs", y="train_losses", data=loss_df, label="orig_train")
    sns.lineplot(x="epochs", y="test_losses", data=loss_df, label="orig_test")
=======
    sns.lineplot(x="epochs", y="train_losses", data=loss_df, label="ori_train")
    sns.lineplot(x="epochs", y="test_losses", data=loss_df, label="ori_test")
>>>>>>> 409d4e86
    plt.legend()
    plt.title(plt_title)
    plt.xlabel("Epoch (# worms)")
    plt.ylabel("Loss - Baseline")
    plt.savefig(os.path.join(log_dir, "loss_curves.png"))
    plt.close()
    return None


def plot_before_after_weights(log_dir: str) -> None:
    """
    Plot the model's readout weigths from
    before and after training.
    """
    # process the log folder name
    timestamp, dataset_name, model_name = str.split(os.path.split(log_dir)[-1], "-")
    plt_title = "Model readout weights\nmodel: {}, dataset: {}\ntime: {}".format(
        model_name, dataset_name, timestamp
    )
    # load the first model checkpoint
    chkpt_dir = os.path.join(log_dir, "checkpoints")
    chkpts = sorted(os.listdir(chkpt_dir), key=lambda x: int(x.split("_")[0]))
    first_chkpt = torch.load(os.path.join(chkpt_dir, chkpts[0]))
    last_chkpt = torch.load(os.path.join(chkpt_dir, chkpts[-1]))
    input_size, hidden_size = first_chkpt["input_size"], first_chkpt["hidden_size"]
    model = eval(model_name)(input_size, hidden_size)
    # plot the readout weights
    fig, axs = plt.subplots(1, 2)
    # before training
    model.load_state_dict(first_chkpt["model_state_dict"])
    axs[0].imshow(model.linear.weight.detach().cpu().T)
    axs[0].set_title("Initialized")
    axs[0].set_ylabel("Hidden size")
    axs[0].set_xlabel("Output size")
    # after training
    model.load_state_dict(last_chkpt["model_state_dict"])
    axs[1].imshow(model.linear.weight.detach().cpu().T)
    axs[1].set_title("Trained")
    axs[1].set_xlabel("Output size")
    plt.suptitle(plt_title)
    plt.savefig(os.path.join(log_dir, "readout_weights.png"))
    plt.close()
    return None


def plot_targets_predictions(
    log_dir: str,
    worm: Union[str, None] = "all",
    neuron: Union[str, None] = "all",
) -> None:
    """
    Plot of the target Ca2+ residual time series overlayed
    with the predicted Ca2+ residual time series of a single
    neuron in a given worm.
    """
    # process the log folder name
    timestamp, dataset_name, model_name = str.split(os.path.split(log_dir)[-1], "-")
    # recursive call for all worms
    if (worm is None) or (worm.lower() == "all"):
        all_worms = [fname for fname in os.listdir(log_dir) if fname.startswith("worm")]
        for _worm_ in all_worms:
            plot_targets_predictions(log_dir, _worm_, neuron)
        return None
    else:
        assert worm in set(os.listdir(log_dir)), "No data for requested worm found."

    # load predictions dataframe
    predictions_df = pd.read_csv(
        os.path.join(log_dir, worm, "predicted_ca_residual.csv"), index_col=0
    )
    # load targets dataframe
    targets_df = pd.read_csv(
        os.path.join(log_dir, worm, "target_ca_residual.csv"), index_col=0
    )

    # plot helper
    def func(_neuron_):
        os.makedirs(os.path.join(log_dir, worm, "figures"), exist_ok=True)
        plt_title = "Residual neural activity\nworm: {}, neuron: {}\nmodel: {}, dataset: {}\ntime: {}".format(
            worm,
            _neuron_,
            model_name,
            dataset_name,
            timestamp,
        )
        # TODO: overlay shading on the train and test slices
        sns.lineplot(
            data=targets_df,
            x=targets_df.index,
            y=targets_df[_neuron_],
            label="target",
        )
        sns.lineplot(
            data=predictions_df,
            x=predictions_df.index,
            y=predictions_df[_neuron_],
            label="predicted",
            alpha=0.8,
        )
        ylo, yhi = plt.gca().get_ylim()
        plt.gca().fill_between(
            predictions_df.index,
            ylo,
            yhi,
            where=predictions_df["train_test_label"] == "train",
            alpha=0.1,
            facecolor="cyan",
            label="train",
        )
        plt.gca().fill_between(
            predictions_df.index,
            ylo,
            yhi,
            where=predictions_df["train_test_label"] == "test",
            alpha=0.1,
            facecolor="magenta",
            label="test",
        )
        plt.legend()
        plt.suptitle(plt_title)
        plt.xlabel("Time")
        plt.ylabel("$Ca^{2+}$ Residual ($\Delta F / F$)")
        plt.savefig(
            os.path.join(log_dir, worm, "figures", "residuals_%s.png" % _neuron_)
        )
        plt.close()
        return None

    # plot predictions for neuron(s)
    columns = set(predictions_df.columns)
    if (neuron is None) or (neuron.lower() == "all"):
        for _neuron_ in set(NEURONS_302) & columns:
            func(_neuron_)
    elif neuron in columns:
        func(neuron)
    else:
        pass  # do nothing
    return None


def plot_correlation_scatterplot(
    log_dir: str,
    worm: Union[str, None] = "all",
    neuron: Union[str, None] = "all",
):
    """
    Create a scatterpot of the target and predicted Ca2+
    residuals colored by train and test sample.
    """
    timestamp, dataset_name, model_name = str.split(os.path.split(log_dir)[-1], "-")
    # recursive call for all worms
    if (worm is None) or (worm.lower() == "all"):
        all_worms = [fname for fname in os.listdir(log_dir) if fname.startswith("worm")]
        for _worm_ in all_worms:
            plot_correlation_scatterplot(log_dir, _worm_, neuron)
        return None
    else:
        assert worm in set(os.listdir(log_dir)), "No data for requested worm found."
    # load predictions dataframe
    predictions_df = pd.read_csv(
        os.path.join(log_dir, worm, "predicted_ca_residual.csv"), index_col=0
    )
    # load targets dataframe
    targets_df = pd.read_csv(
        os.path.join(log_dir, worm, "target_ca_residual.csv"), index_col=0
    )

    # plot helper
    def func(_neuron_):
        os.makedirs(os.path.join(log_dir, worm, "figures"), exist_ok=True)
        plt_title = "Scatterplot of predicted vs target residuals\nworm: {}, neuron: {}\nmodel: {}, dataset: {}\ntime: {}".format(
            worm,
            _neuron_,
            model_name,
            dataset_name,
            timestamp,
        )
        data_dict = {
            "target": targets_df[_neuron_].tolist(),
            "prediction": predictions_df[_neuron_].tolist(),
            "label": predictions_df["train_test_label"].tolist(),
        }
        data_df = pd.DataFrame(data=data_dict)
        sns.lmplot(
            data=data_df,
            x="target",
            y="prediction",
            hue="label",
            legend=True,
            palette={"test": "magenta", "train": "cyan"},
            scatter_kws={"alpha": 0.5},
        )
        plt.suptitle(plt_title)
        plt.axis("equal")
        plt.gca().set_ylim(plt.gca().get_xlim())
        plt.xlabel("Target residual $\Delta F / F$")
        plt.ylabel("Predicted residual $\Delta F / F$")
        plt.savefig(
            os.path.join(log_dir, worm, "figures", "correlation_%s.png" % _neuron_)
        )
        plt.close()
        return None

    # plot predictions for neuron(s)
    columns = set(predictions_df.columns)
    if (neuron is None) or (neuron.lower() == "all"):
        for _neuron_ in set(NEURONS_302) & columns:
            func(_neuron_)
    elif neuron in columns:
        func(neuron)
    else:
        pass  # do nothing
    return None<|MERGE_RESOLUTION|>--- conflicted
+++ resolved
@@ -148,13 +148,8 @@
     plt.figure()
     # sns.lineplot(x="epochs", y="centered_train_losses", data=loss_df, label="train")
     # sns.lineplot(x="epochs", y="centered_test_losses", data=loss_df, label="test")
-<<<<<<< HEAD
-    sns.lineplot(x="epochs", y="train_losses", data=loss_df, label="orig_train")
-    sns.lineplot(x="epochs", y="test_losses", data=loss_df, label="orig_test")
-=======
     sns.lineplot(x="epochs", y="train_losses", data=loss_df, label="ori_train")
     sns.lineplot(x="epochs", y="test_losses", data=loss_df, label="ori_test")
->>>>>>> 409d4e86
     plt.legend()
     plt.title(plt_title)
     plt.xlabel("Epoch (# worms)")
