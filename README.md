# worm-graph

### Simulating the _C. elegans_ whole brain with neural networks.

### Table of Contents
1. [Project Overview](#worm-graph)
2. [Directory Structure](#directory-structure)
3. [Environment Setup](#environment-setup)
4. [Getting Started](#getting-started)
5. [For Developers](#for-developers)
    - [File Naming Conventions](#file-naming-conventions)
    - [Code Style Conventions](#code-style-conventions)
6. [Future Tasks](#future-tasks--todos)

## Project Overview

## Directory Structure
`tree -L 1 worm-graph`
```
├── analysis
├── configs
├── data
├── debugging
├── __init__.py
├── LICENSE
├── logs
├── main.py
├── models
├── pkg.py
├── predict
├── preprocess
├── __pycache__
├── pyproject.toml
├── README.md
├── setup
├── tests
├── train
├── utils.py
└── visualize
```

## Environment Setup

To prepare your environment for this project, you can use either the provided `.yml` files or the `init.sh` script. Choose the option that works most efficiently for your system.

Firstly, navigate to the `setup` directory. This directory contains all the necessary configuration files to set up the virtual environment. Use the following command to access the directory:

```
cd setup
```

**Note:** Installing the environment can take up to 2 hours!

<<<<<<< HEAD
### Option A: Setting up with the bash script (recommended) 
=======
### Option A: Setting up with the bash script (recommended)
>>>>>>> c1bd21cb

1. Run the `env.sh` script. This will create the new `worm-graph` environment and install the required packages:

    ```
    bash env.sh
    ```

2. Activate the new `worm-graph` environment:

    ```
    conda activate worm-graph
    ```

3. Install the remaining dependencies using pip:

    ```
    pip install --upgrade -r requirements.txt
    ```

<<<<<<< HEAD
### Option B: Setting up with the `.yml` file
=======
### Option B: Setting up with the `.yml` files
>>>>>>> c1bd21cb

1. Open your terminal or Anaconda Prompt, and create a new Conda environment using the `.yml` file. The first line of the `.yml` file sets the name of the new environment.

    ```
    conda env create -f environment.yml
    ```

After finishing one of the installations above, navigate back to the root directory (`worm-graph/`) and run:

    conda develop .

**Note:** Please ensure to carry out this step, otherwise you may encounter `ModuleNotFoundError` later on.

*You can check if the environment was successfully installed by running `conda env list` or `conda info --envs`.*

**Important Reminder:** Always activate the environment before starting your work on the project by running `conda activate worm-graph`.

## Getting Started

To make sure nothing breaks, the first thing you need to do is download and preprocess our curated collection of _C. elegans_ neural activity datasets. 
From the root (`worm-graph`) directory, run the command:

`python main.py +submodule=[preprocess]`

Now you can run the main script as a demo of the fully functional pipeline:

`python main.py +experiment=default_run`

If you are running on a SLURM computing cluster:

`python main.py +experiment=default_run hydra/launcher=submitit_slurm`

For one multi-worm dataset of neural activity, this pipeline will:
1. Load the preprocessed calcium data for all worms in the dataset.
2. Train a neural network model to predict future calcium activity from previous activity.
3. Plot the train and validation loss curves for the model, and its predictions on validation data.

For more tutorials on how to use the pipeline and configuration files, refer to the `worm-graph` GitHub Wiki page.

## For Developers

### File Naming Conventions

For folders and script files, use the `lower_case_with_underscores` naming style.
**Example:** `my_folder/my_script.py`.

For Jupyter notebooks, use the `CamelCase` naming style.
**Example:** `MyAnalysisNotebook.ipynb`.

### Code Style Conventions

- Aim to keep every runnable script (e.g. Python files with a `if __name__ == "__main__":` section) not significantly longer than 300 lines. If your code is getting longer than this, consider modularizing by encapsulating certain processes in helper functions and moving them to a separate file like `_utils.py`.

- Follow the organization structure of this project, where each self-contained (sub-)module has its own folder containing the files: `_main.py`, `_utils.py`, and `_pkg.py`.
  - `_main.py` holds the main code that the module executes, typically as a single function that gets called in the `if __name__ == "__main__":` part.
  - `_pkg.py` is exclusively for placing all package imports that the module needs.
  - `_utils.py` contains the definitions for all custom classes and helper functions to be used by the module.

- Use the [Black Code Style](https://github.com/psf/black) formatter:
  - Before committing, run the command `black .` in the Terminal from the repository's root directory `worm-graph`.
  - This will automatically reformat all code according to the Black Code Style.

- Follow the [Google Python Style Guide](https://google.github.io/styleguide/pyguide.html) for comments, documentation strings, and unit tests.

- When in doubt about anything else style-related that's not addressed by the previous two points, reference the [Python Enhancement Protocols (PEP8)](https://peps.python.org/pep-0008/).

- Always shape neural data matrices as `(time, neurons, {features})`. The braces `{}` indicate that the last `features` dimension is optional, as the `neurons` currently serve as the features for our models.

## Future Tasks

<<<<<<< HEAD
=======
- Post the preprocess datasets to a file-hosting site.
- Perform extensive scaling experiments:
  ~~- Vary the training dataset size.~~
  - Vary the model hidden size.
  ~~- Create scaling law plots.~~
>>>>>>> c1bd21cb
- Add unit tests for each submodule.
- Add docstrings to all functions and classes in all submodules.
   - Format using the Google Python Style Guide.<|MERGE_RESOLUTION|>--- conflicted
+++ resolved
@@ -51,11 +51,7 @@
 
 **Note:** Installing the environment can take up to 2 hours!
 
-<<<<<<< HEAD
 ### Option A: Setting up with the bash script (recommended) 
-=======
-### Option A: Setting up with the bash script (recommended)
->>>>>>> c1bd21cb
 
 1. Run the `env.sh` script. This will create the new `worm-graph` environment and install the required packages:
 
@@ -75,11 +71,7 @@
     pip install --upgrade -r requirements.txt
     ```
 
-<<<<<<< HEAD
 ### Option B: Setting up with the `.yml` file
-=======
-### Option B: Setting up with the `.yml` files
->>>>>>> c1bd21cb
 
 1. Open your terminal or Anaconda Prompt, and create a new Conda environment using the `.yml` file. The first line of the `.yml` file sets the name of the new environment.
 
@@ -150,14 +142,7 @@
 
 ## Future Tasks
 
-<<<<<<< HEAD
-=======
 - Post the preprocess datasets to a file-hosting site.
-- Perform extensive scaling experiments:
-  ~~- Vary the training dataset size.~~
-  - Vary the model hidden size.
-  ~~- Create scaling law plots.~~
->>>>>>> c1bd21cb
 - Add unit tests for each submodule.
 - Add docstrings to all functions and classes in all submodules.
    - Format using the Google Python Style Guide.