defaults: 
  - preprocess
  - dataset
  - model
  - visualize
  - train
  - slurm_default
  - _self_
globals:
  use_residual: False
  shuffle: False # whether to shuffle worms
# If you want your primary config to override the values of configs
# from the Defaults List, append _self_ to the end of the Defaults List
hydra:
  mode: MULTIRUN # options: RUN, MULTIRUN
  job:
    chdir: true # important! this changes the working directory to the log directory
  run:
    dir: logs/hydra/${now:%Y_%m_%d_%H_%M_%S}
  sweep:
    dir: logs/hydra/${now:%Y_%m_%d_%H_%M_%S}
    # subdir: ${hydra.job.override_dirname} # this gives a filename too long error
    subdir: ${hydra.job.override_dirname}
  sweeper:
    params:
<<<<<<< HEAD
      # train.epochs: 200 #100, 200, 300
      # train.seq_len: 199 #9, 99, 199, 299
      # train.k_splits: 5 #2, 5, 7
      # train.tau_out: 1 #1, 10, 100, 200
      # train.train_size: 25000 #100, 500, 1000, 5000, 10000, 50000
      # train.test_size: 1000
      # train.optimizer: SGD #Adam, SGD
      # train.smooth_data: True #True, False
      model.type: LinearNN, NetworkLSTM, NeuralCFC
      # model.hidden_size: 128 #32, 64, 128, 512
      model.num_layers: 1, 2, 3, 4, 5
      # dataset.name: [Kato2015, Skora2018, Uzel2022] #Kato2015, Nichols2017, Skora2018, Kaplan2020, Uzel2022, Flavell2023
=======
      # TRAIN
      train.epochs: 200 #100, 200, 300
      train.save_freq: 100
      train.seq_len: 99 #9, 99, 199, 299
      train.k_splits: 5 #2, 5, 7
      train.num_batches: 2 #4, 8, 16, 32
      train.tau_in: 1 #1, 11, 111
      train.tau_out: 1 #0, 1, 11, 111
      train.train_size: 5000 #100, 500, 1000, 5000, 10000, 50000
      train.test_size: 500 #500, 1000, 5000, 10000, 50000
      train.learn_rate: 0.01 #0.001, 0.01, 0.1
      train.optimizer: SGD #Adam, SGD
      train.smooth_data: True #True, False
      train.shuffle: True #True, False
      train.reverse: False #True, False
      # MODEL
      model.type: NetworkLSTM #LinearNN, NetworkLSTM, NeuralCFC, NeuralTransformer
      model.hidden_size: 128 #8, 16, 32, 64, 128, 512, 1024, 2048
      model.num_layers: 1 #1, 2, 3, 4, 5
      # DATASET
      dataset.name: [Kato2015, Nichols2017, Skora2018, Kaplan2020, Flavell2023] #Kato2015, Nichols2017, Skora2018, Kaplan2020, Uzel2022, Flavell2023
>>>>>>> b9d1ad3d
      <|MERGE_RESOLUTION|>--- conflicted
+++ resolved
@@ -23,20 +23,6 @@
     subdir: ${hydra.job.override_dirname}
   sweeper:
     params:
-<<<<<<< HEAD
-      # train.epochs: 200 #100, 200, 300
-      # train.seq_len: 199 #9, 99, 199, 299
-      # train.k_splits: 5 #2, 5, 7
-      # train.tau_out: 1 #1, 10, 100, 200
-      # train.train_size: 25000 #100, 500, 1000, 5000, 10000, 50000
-      # train.test_size: 1000
-      # train.optimizer: SGD #Adam, SGD
-      # train.smooth_data: True #True, False
-      model.type: LinearNN, NetworkLSTM, NeuralCFC
-      # model.hidden_size: 128 #32, 64, 128, 512
-      model.num_layers: 1, 2, 3, 4, 5
-      # dataset.name: [Kato2015, Skora2018, Uzel2022] #Kato2015, Nichols2017, Skora2018, Kaplan2020, Uzel2022, Flavell2023
-=======
       # TRAIN
       train.epochs: 200 #100, 200, 300
       train.save_freq: 100
@@ -58,5 +44,4 @@
       model.num_layers: 1 #1, 2, 3, 4, 5
       # DATASET
       dataset.name: [Kato2015, Nichols2017, Skora2018, Kaplan2020, Flavell2023] #Kato2015, Nichols2017, Skora2018, Kaplan2020, Uzel2022, Flavell2023
->>>>>>> b9d1ad3d
       