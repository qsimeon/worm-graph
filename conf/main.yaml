defaults: 
  - preprocess
  - dataset
  - model
  - visualize
  - train
  - slurm_default
  - _self_
globals:
  use_residual: False
  shuffle: True # whether to shuffle worms
# If you want your primary config to override the values of configs
# from the Defaults List, append _self_ to the end of the Defaults List
hydra:
  mode: MULTIRUN # options: RUN, MULTIRUN
  job:
    chdir: true # important! this changes the working directory to the log directory
  run:
    dir: logs/hydra/${now:%Y_%m_%d_%H_%M_%S}
  sweep:
    dir: logs/hydra/${now:%Y_%m_%d_%H_%M_%S}
    subdir: ${hydra.job.override_dirname}
  sweeper:
    params:
<<<<<<< HEAD
      train.epochs: 100, 200, 300 #500
      train.seq_len: 99 #9, 99, 199, 299
      train.k_splits: 2 #2, 5, 9
      train.batch_size: 64 #32, 64, 128
      train.tau_in: 1 #1, 10, 100
      train.tau_out: 1 #1, 10, 100
      train.train_size: 1000
      train.test_size: 1000
      train.optimizer: Adam #Adam, SGD
      model.type: NetworkLSTM #NeuralCFC, NetworkLSTM
      model.hidden_size: 128 #32, 64, 128, 512
      globals.shuffle: False #True, False
      globals.use_residual: False #True, False
      dataset.name: Uzel2022 #Kato2015, Nichols2017, Skora2018, Kaplan2020, Uzel2022, Flavell2023
      
=======
      # train.epochs: 2000, 5000
      # train.seq_len: 99 #9, 99, 199, 299
      # train.k_splits: 2 #2, 5, 7
      # train.tau_in: 1 #1, 10, 100
      # train.tau_out: 1 #1, 10, 100
      # train.optimizer: Adam #SGD, Adam
      # train.smooth_data: False #True, False
      # model.type: NeuralCFC #NeuralCFC, networklstm
      # model.loss: l1 #l1, mse
      # model.hidden_size: 128 #64, 128, 512
      # globals.shuffle: False #True, False
      # globals.use_residual: False #True, False
      # dataset.name: Kaplan2020, Uzel2022, Flavell2023 #Nichols2017, Kato2015, Skora2018
      train.train_size: 10, 100, 1000, 10000
>>>>>>> 23ce8ad9
<|MERGE_RESOLUTION|>--- conflicted
+++ resolved
@@ -22,7 +22,6 @@
     subdir: ${hydra.job.override_dirname}
   sweeper:
     params:
-<<<<<<< HEAD
       train.epochs: 100, 200, 300 #500
       train.seq_len: 99 #9, 99, 199, 299
       train.k_splits: 2 #2, 5, 9
@@ -37,20 +36,3 @@
       globals.shuffle: False #True, False
       globals.use_residual: False #True, False
       dataset.name: Uzel2022 #Kato2015, Nichols2017, Skora2018, Kaplan2020, Uzel2022, Flavell2023
-      
-=======
-      # train.epochs: 2000, 5000
-      # train.seq_len: 99 #9, 99, 199, 299
-      # train.k_splits: 2 #2, 5, 7
-      # train.tau_in: 1 #1, 10, 100
-      # train.tau_out: 1 #1, 10, 100
-      # train.optimizer: Adam #SGD, Adam
-      # train.smooth_data: False #True, False
-      # model.type: NeuralCFC #NeuralCFC, networklstm
-      # model.loss: l1 #l1, mse
-      # model.hidden_size: 128 #64, 128, 512
-      # globals.shuffle: False #True, False
-      # globals.use_residual: False #True, False
-      # dataset.name: Kaplan2020, Uzel2022, Flavell2023 #Nichols2017, Kato2015, Skora2018
-      train.train_size: 10, 100, 1000, 10000
->>>>>>> 23ce8ad9
