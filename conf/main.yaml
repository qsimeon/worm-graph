--- conflicted
+++ resolved
@@ -31,11 +31,5 @@
       train.optimizer: Adam #Adam, SGD
       model.type: NetworkLSTM #NeuralCFC, NetworkLSTM
       model.hidden_size: 128 #32, 64, 128, 512
-<<<<<<< HEAD
       dataset.name: [Kato2015, Nichols2017, Skora2018, Kaplan2020, Uzel2022, Flavell2023] #Kato2015, Nichols2017, Skora2018, Kaplan2020, Uzel2022, Flavell2023
-      
-=======
-      globals.shuffle: False #True, False
-      globals.use_residual: False #True, False
-      dataset.name: Uzel2022 #Kato2015, Nichols2017, Skora2018, Kaplan2020, Uzel2022, Flavell2023
->>>>>>> 237b0682
+      