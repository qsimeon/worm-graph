--- conflicted
+++ resolved
@@ -1,21 +1,11 @@
 predict:
-<<<<<<< HEAD
   tau_out: 240 # number of future time steps to predict
-=======
-  tau_out: 200 # number of future time steps to predict
->>>>>>> 033a198a
   # constraint: tau_out: int > 0
   context_len: 200 # length of the context window to use for prediction
   model: # a pretrained model to make predictions with
     checkpoint_path: models #models/example_saved_model.pt # path to a trained model checkpoint to load
   dataset:
-<<<<<<< HEAD
     name: Uzel2022 # dataset to make predictions on
     num_named_neurons: all # number of neurons to train the model with (positive integer or 'all')
     num_worms: 1 # number of worms to train the model with (positive integer or 'all')
-=======
-    name: Kato2015 # dataset to make predictions on
-    num_named_neurons: 10 # number of neurons to predict with trained model (positive integer or 'all')
-    num_worms: 1 # number of worms to predict with trained model with (positive integer or 'all')
->>>>>>> 033a198a
     seed: 42 # Seed for reproducibility (positive integer)
