predict:
  tau_out: 1000 # number of future time steps to predict
  # constraint: tau_out: int > 0
  context_len: 500 # length of the context window to use for prediction
  model: # a pretrained model to make predictions with
    checkpoint_path: models/example_saved_model.pt # path to a trained model checkpoint to load
  dataset:
<<<<<<< HEAD
    name: Synthetic0000 # dataset to make predictions on
=======
    name: Synthetic0000 # dataset to make predictions on
    leave_out_worms: [] # list of worm names to leave out of datasets
>>>>>>> 434132eb
<|MERGE_RESOLUTION|>--- conflicted
+++ resolved
@@ -5,9 +5,5 @@
   model: # a pretrained model to make predictions with
     checkpoint_path: models/example_saved_model.pt # path to a trained model checkpoint to load
   dataset:
-<<<<<<< HEAD
     name: Synthetic0000 # dataset to make predictions on
-=======
-    name: Synthetic0000 # dataset to make predictions on
-    leave_out_worms: [] # list of worm names to leave out of datasets
->>>>>>> 434132eb
+    leave_out_worms: [] # list of worm names to leave out of datasets