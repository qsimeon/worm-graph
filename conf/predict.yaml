--- conflicted
+++ resolved
@@ -6,10 +6,6 @@
     checkpoint_path: models #models/example_saved_model.pt # path to a trained model checkpoint to load
   dataset:
     name: Uzel2022 # dataset to make predictions on
-<<<<<<< HEAD
     num_named_neurons: all # number of neurons to train the model with (positive integer or 'all')
     num_worms: 1 # number of worms to train the model with (positive integer or 'all')
     seed: 0 # Seed for reproducibility (positive integer)
-=======
-    leave_out_worms: [] # list of worm names to leave out of datasets
->>>>>>> 8db7a377
