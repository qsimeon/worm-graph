--- conflicted
+++ resolved
@@ -1,8 +1,4 @@
 visualize:
-<<<<<<< HEAD
-  log_dir: ../train/logs/2023_03_09_15_36-Uzel2022-NeuralCFC
-=======
   log_dir: logs/2023_03_09_16_02-Uzel2022-NeuralCFC
->>>>>>> 409d4e86
   worm: worm0
   neuron: AVAL