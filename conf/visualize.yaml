--- conflicted
+++ resolved
@@ -1,10 +1,4 @@
 visualize:
-<<<<<<< HEAD
   log_dir: logs/2023_03_16_11_26-sum_sine_noise-NetworkLSTM
   worm: worm0
   neuron: all
-=======
-  log_dir: logs/2023_03_13_17_04-Uzel2022-NetworkLSTM
-  worm: worm0
-  neuron: AVAL
->>>>>>> a3072d8f
