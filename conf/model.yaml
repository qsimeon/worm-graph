model:
  type: NetworkLSTM # options: LinearNN, NetworkLSTM, NetworkRNN, NeuralCFC, NeuralTransformer
  input_size: 302 # keep fixed at input_size = 302; it is the number of neurons in the adult C. elegans hermaphrodite 
<<<<<<< HEAD
  hidden_size: 256 # options: int > 0
  num_layers: 1 # number of hidden layers in the model; options: int >= 1; keep this fixed
  # constraint: 1 <= int <= 5; keep fixed at num_layers: int = 1
  loss: Huber # options: MSE, Huber, L1 
  # TODO: Implement a correlation loss.
=======
  hidden_size: 64 # options: int > 0
  num_layers: 1 # number of hidden layers in the model; options: int >= 1; keep this fixed
  # constraint: 1 <= int <= 5; keep fixed at num_layers: int = 1
  loss: Huber # options: MSE, Huber, L1, Poisson
>>>>>>> c33b7898
  fft_reg_param: 0.0 # how much to regularize the loss by frequency distribution matching; options: 0.0 <= float <= 1.0
  l1_reg_param: 0.0 # how much to regularize the loss by L1 norm of the model parameters; options: 0.0 <= float <= 1.0
  checkpoint_path: false # options: false, path/to/pretrained/model<|MERGE_RESOLUTION|>--- conflicted
+++ resolved
@@ -1,18 +1,10 @@
 model:
   type: NetworkLSTM # options: LinearNN, NetworkLSTM, NetworkRNN, NeuralCFC, NeuralTransformer
   input_size: 302 # keep fixed at input_size = 302; it is the number of neurons in the adult C. elegans hermaphrodite 
-<<<<<<< HEAD
-  hidden_size: 256 # options: int > 0
-  num_layers: 1 # number of hidden layers in the model; options: int >= 1; keep this fixed
-  # constraint: 1 <= int <= 5; keep fixed at num_layers: int = 1
-  loss: Huber # options: MSE, Huber, L1 
-  # TODO: Implement a correlation loss.
-=======
   hidden_size: 64 # options: int > 0
   num_layers: 1 # number of hidden layers in the model; options: int >= 1; keep this fixed
   # constraint: 1 <= int <= 5; keep fixed at num_layers: int = 1
   loss: Huber # options: MSE, Huber, L1, Poisson
->>>>>>> c33b7898
   fft_reg_param: 0.0 # how much to regularize the loss by frequency distribution matching; options: 0.0 <= float <= 1.0
   l1_reg_param: 0.0 # how much to regularize the loss by L1 norm of the model parameters; options: 0.0 <= float <= 1.0
   checkpoint_path: false # options: false, path/to/pretrained/model