train:
  learn_rate: 0.01 # learning rate
  #  seq_len: 17 # length(s) of sequences to train
  #    [
  #      2,
  #      3,
  #      5,
  #      7,
  #      11,
  #      13,
  #      17,
  #      19,
  #      23,
  #      29,
  #      31,
  #      37,
  #      41,
  #      43,
  #      47,
  #      53,
  #      59,
  #      61,
  #      67,
  #      71,
  #      73,
  #      79,
  #      83,
  #      89,
  #      97,
  #      101,
  #      103,
  #      107,
  #      109,
  #      113,
  #      127,
  #      131,
  #      137,
  #      139,
  #      149,
  #      151,
  #      157,
  #      163,
  #      167,
  #      173,
  #      179,
  #      181,
  #      191,
  #      193,
  #      197,
  #      199,
  #      211,
  #      223,
  #      227,
  #      229,
  #      233,
  #      239,
  #      241,
  #      251,
  #      257,
  #      263,
  #      269,
  #      271,
  #      277,
  #      281,
  #      283,
  #      293,
  #      307,
  #      311,
  #      313,
  #      317,
  #      331,
  #      337,
  #      347,
  #      349,
  #      353,
  #      359,
  #      367,
  #      373,
  #      379,
  #      383,
  #      389,
  #      397,
  #      401,
  #      409,
  #      419,
  #      421,
  #      431,
  #      433,
  #      439,
  #      443,
  #      449,
  #      457,
  #      461,
  #      463,
  #      467,
  #      479,
  #      487,
  #      491,
  #      499,
  #      503,
  #      509,
  #      521,
  #      523,
  #      541,
  #    ]
  #  k_splits: 5 # num. interleaved train/test splits per single worm dataset
  #  cycles: 1 # num. passes through a multi-worm dataset
  #  epochs: 1 # num. passes through a single worm dataset per cycle
  #  # constraint: size > len(seq_len)
  #  train_size: 128 # size (num. samples) of train data per worm
  #  test_size: 128 # size (num. samples) of test data per worm

  seq_len: 47 # length(s) of sequences to train
  k_splits: 2 # number of interleaved train/test splits per single worm dataset
  cycles: 10 # number of passes through a multi-worm dataset
  epochs: 1 # number passes through a single worm dataset per cycle
<<<<<<< HEAD
  train_size: 4096 # total number of samples of train data
  test_size: 4096 # total number of samples of test data
  smooth_data: True
=======
  train_size: 2048 # total number of samples of train data = batch_size*cycles*num_worms -> get batch_size
  test_size: 2048 # total number of samples of test data
  smooth_data: True # choose whether to use the smoothed/original calcium data as model input
>>>>>>> bbab23e1
<|MERGE_RESOLUTION|>--- conflicted
+++ resolved
@@ -114,12 +114,7 @@
   k_splits: 2 # number of interleaved train/test splits per single worm dataset
   cycles: 10 # number of passes through a multi-worm dataset
   epochs: 1 # number passes through a single worm dataset per cycle
-<<<<<<< HEAD
-  train_size: 4096 # total number of samples of train data
-  test_size: 4096 # total number of samples of test data
-  smooth_data: True
-=======
+
   train_size: 2048 # total number of samples of train data = batch_size*cycles*num_worms -> get batch_size
   test_size: 2048 # total number of samples of test data
-  smooth_data: True # choose whether to use the smoothed/original calcium data as model input
->>>>>>> bbab23e1
+  smooth_data: True # choose whether to use the smoothed/original calcium data as model input