--- conflicted
+++ resolved
@@ -1,11 +1,7 @@
 train:
   optimizer: SGD # which Pytorch optimizer to use; options: null (defaults to SGD), SGD, Adam, AdamW, Adagrad, Adadelta, RMSprop
   learn_rate: 0.01 # learning rate
-<<<<<<< HEAD
-  epochs: 20 # number of epochs (worm cohorts) the model will be trained for
-=======
-  epochs: 1499 # number of epochs (worm cohorts) the model will be trained for
->>>>>>> 8db7a377
+  epochs: 999 # number of epochs (worm cohorts) the model will be trained for
   # constraint: epochs: int > 0 
   save_freq: 100000 # frequency (in epochs) with which to save model checkpoints
   # save_freq: 0 < int <= epochs
