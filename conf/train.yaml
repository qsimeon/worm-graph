--- conflicted
+++ resolved
@@ -3,13 +3,8 @@
   seq_len: 10 # length of sequences to train
   k_splits: 2 # number of interleaved train/test splits per single worm
   # cycles: 1 # number of passes through a multi-worm dataset
-<<<<<<< HEAD
-  epochs: 1 # number of single worms (including repeats) processed
-  save_freq: 5 # frequency (in epochs) with which to save model checkpoints
-=======
   epochs: 20 # number of single worms (including repeats) processed
   save_freq: 10 # frequency (in epochs) with which to save model checkpoints
->>>>>>> 60d3d7ea
   # constraint: epochs >= num_worms &&  save_freq < epochs
   smooth_data: False # if True use the smoothed calcium data as input
   batch_size: 128 # maximum number of samples per batch
