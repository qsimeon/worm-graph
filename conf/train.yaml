train:
  optimizer: Adam # which Pytorch optimizer to use; options: null (defaults to SGD), SGD, Adam, AdamW, Adagrad, Adadelta, RMSprop
  learn_rate: 0.0001 # learning rate
  epochs: 50 # number of epochs (worm cohorts) the model will be trained for
  # constraint: epochs: int > 0 
  save_freq: 100000 # frequency (in epochs) with which to save model checkpoints
  # save_freq: 0 < int <= epochs
<<<<<<< HEAD
  seq_len: 60 # length of time-series sequences (i.e. samples) to train with
=======
  seq_len: 60 # length of time-series sequences to train
>>>>>>> c33b7898
  # constraint: seq_len: 0 < int < len(data) 
  k_splits: 2 # number of interleaved train/test blocks to split each worm's full dataset into
  # constraint: 2 <= int <= 5; keep fixed k_splits: int = 2
  # NOTE: batch_size = num_samples // num_batches
  num_samples: 16 # the number of sampled sequences per worm
  # constraint: due to memory limitations, keep num_samples: 0 < int <= 32
  # interpretation: for fixed num_batches, larger num_samples <-> larger batch_size; smaller num_batches <-> smaller batch_size
  num_batches: 1 # the number of batches per worm (i.e, the number of forward-backward steps per worm) 
  # constraint: due to memory limitations, keep fixed num_batches: int = 1
  # interpretation: for fixed num_samples, larger num_batches <-> smaller batch_size; smaller num_batches <-> larger batch_size
  tau_in: 1 # number of timesteps forward that the target sequence offset of from input sequence by
  # constraint: keep fixed at tau_in = 1
  shuffle_samples: true # whether to shuffle samples (sequences) from each worm
  reverse: false # if True reverse the order of generation of the samples (sequences)<|MERGE_RESOLUTION|>--- conflicted
+++ resolved
@@ -5,11 +5,7 @@
   # constraint: epochs: int > 0 
   save_freq: 100000 # frequency (in epochs) with which to save model checkpoints
   # save_freq: 0 < int <= epochs
-<<<<<<< HEAD
-  seq_len: 60 # length of time-series sequences (i.e. samples) to train with
-=======
   seq_len: 60 # length of time-series sequences to train
->>>>>>> c33b7898
   # constraint: seq_len: 0 < int < len(data) 
   k_splits: 2 # number of interleaved train/test blocks to split each worm's full dataset into
   # constraint: 2 <= int <= 5; keep fixed k_splits: int = 2
