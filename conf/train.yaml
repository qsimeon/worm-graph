--- conflicted
+++ resolved
@@ -1,18 +1,6 @@
 train:
   learn_rate: 0.1 # learning rate
   seq_len: 10 # length of sequences to train
-<<<<<<< HEAD
-  k_splits: 2 # number of interleaved train/test splits per single worm dataset
-  cycles: 1 # number of passes through a multi-worm dataset
-  epochs: 1 # number passes through a single worm dataset per cycle
-  smooth_data: False # if True use the smoothed calcium data as input
-  batch_size: 128 # maximum number of samples per batch
-  # constraint: train/test_size = batch_size * cycles * num_worms
-  train_size: 1656 # total number of samples of train data
-  test_size: 1656 # total number of samples of test data
-  shuffle: True # whether to shuffle samples
-  tau: 500 # offset of time steps for target
-=======
   k_splits: 2 # number of interleaved train/test splits per single worm
   # cycles: 1 # number of passes through a multi-worm dataset
   epochs: 10 # number of single worms (including repeats) processed
@@ -24,4 +12,4 @@
   test_size: 1654 # number of samples (sequences) of validation data per epoch
   # constraint: batch_size < min(train_size, test_size)
   shuffle: True # whether to shuffle samples
->>>>>>> a13dde6e
+  tau: 500 # offset of time steps for target