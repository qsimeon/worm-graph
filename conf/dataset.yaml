dataset:
<<<<<<< HEAD
  name:
    # - Leifer2023
    # - Flavell2023
    # - Uzel2022
    - Kato2015
    # - Nichols2017
    # - Skora2018
    # - Kaplan2020
=======
  name: [Kato2015, Nichols2017, Skora2018, Kaplan2020, Flavell2023, Leifer2023]
>>>>>>> e169bf60
<|MERGE_RESOLUTION|>--- conflicted
+++ resolved
@@ -1,13 +1,2 @@
 dataset:
-<<<<<<< HEAD
-  name:
-    # - Leifer2023
-    # - Flavell2023
-    # - Uzel2022
-    - Kato2015
-    # - Nichols2017
-    # - Skora2018
-    # - Kaplan2020
-=======
-  name: [Kato2015, Nichols2017, Skora2018, Kaplan2020, Flavell2023, Leifer2023]
->>>>>>> e169bf60
+  name: [Kato2015, Nichols2017, Skora2018, Kaplan2020, Flavell2023, Leifer2023]