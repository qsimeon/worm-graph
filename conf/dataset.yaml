--- conflicted
+++ resolved
@@ -6,16 +6,10 @@
 #     - sine_seq
 #     - sine_seq_noise
     # - sum_sine
-<<<<<<< HEAD
-#     - sum_sine_noise
-#    - Uzel2022
-    - Flavell2023
-=======
     # - sum_sine_noise
     # - Kato2015
     # - Kaplan2020
     # - Uzel2022
     # - Nichols2017
     - Flavell2023
-    # - Skora2018
->>>>>>> 60d3d7ea
+    # - Skora2018