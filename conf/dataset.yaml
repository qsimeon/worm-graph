--- conflicted
+++ resolved
@@ -1,7 +1,3 @@
 dataset:
-<<<<<<< HEAD
-  name: Kato2015 #[Kato2015, Nichols2017, Skora2018, Uzel2022, Kaplan2020, Flavell2023, Leifer2023]
-=======
   name: Synthetic0000 #[Kato2015, Nichols2017, Skora2018, Uzel2022, Kaplan2020, Flavell2023, Leifer2023]
-  leave_out_worms: [worm1] # list of worm names to leave out of datasets
->>>>>>> 434132eb
+  leave_out_worms: [worm1] # list of worm names to leave out of datasets