dataset:
  name:

    # - sine
    # - sine_noise
#     - sine_seq
#     - sine_seq_noise
    # - sum_sine
    # - sum_sine_noise
    # - Kato2015
    # - Kaplan2020
<<<<<<< HEAD
    - Uzel2022
    # - Nichols2017
    # - Flavell2023
=======
     - Uzel2022
    # - Nichols2017
#    - Flavell2023
>>>>>>> 52834f0f
    # - Skora2018<|MERGE_RESOLUTION|>--- conflicted
+++ resolved
@@ -9,13 +9,8 @@
     # - sum_sine_noise
     # - Kato2015
     # - Kaplan2020
-<<<<<<< HEAD
     - Uzel2022
     # - Nichols2017
     # - Flavell2023
-=======
-     - Uzel2022
-    # - Nichols2017
-#    - Flavell2023
->>>>>>> 52834f0f
+
     # - Skora2018