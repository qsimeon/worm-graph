dataset:
<<<<<<< HEAD
  name: [Kato2015, Nichols2017, Skora2018, Kaplan2020, Flavell2023, Leifer2023]
=======
  name: Kaplan2020 #[Kato2015, Nichols2017, Skora2018, Kaplan2020, Flavell2023, Leifer2023]
>>>>>>> 19a6af63
<|MERGE_RESOLUTION|>--- conflicted
+++ resolved
@@ -1,6 +1,2 @@
 dataset:
-<<<<<<< HEAD
-  name: [Kato2015, Nichols2017, Skora2018, Kaplan2020, Flavell2023, Leifer2023]
-=======
-  name: Kaplan2020 #[Kato2015, Nichols2017, Skora2018, Kaplan2020, Flavell2023, Leifer2023]
->>>>>>> 19a6af63
+  name: Kaplan2020 #[Kato2015, Nichols2017, Skora2018, Kaplan2020, Flavell2023, Leifer2023]