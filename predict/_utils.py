from predict._pkg import *

# Init logger
logger = logging.getLogger(__name__)


def model_predict(
    log_dir: str,
    model: torch.nn.Module,
    experimental_datasets: dict,
    context_window: int,
):
    """
    Make predictions on a dataset with a trained model.

    Saves in log/predict a .csv with the Calcium neural activity predictions.

    Parameters:
    ----------
    log_dir : str
        Directory to save the predictions.
    model : torch.nn.Module
        Trained model.
    experimentad_datasets : dict
        A dictionary mapping the names of the experimental datasets to worms to predict.
    context_window : int
        Number of time steps to use as context for the predictions.
    """
    # Convert DictConfig to dict
    if isinstance(experimental_datasets, DictConfig):
        experimental_datasets = OmegaConf.to_object(experimental_datasets)

    # Retrieve information from training
    train_dataset_info = pd.read_csv(
        os.path.join(log_dir, "dataset", "train_dataset_info.csv"),
        converters={"neurons": ast.literal_eval},
    )
    seq_len = int(train_dataset_info["train_seq_len"].values[0])
    use_residual = int(train_dataset_info["use_residual"].values[0])
    smooth_data = int(train_dataset_info["smooth_data"].values[0])
    train_split_first = int(train_dataset_info["train_split_first"].values[0])
    train_split_ratio = float(train_dataset_info["train_split_ratio"].values[0])
    key_data = "residual_calcium" if use_residual else "calcium_data"
    key_data = "smooth_" + key_data if smooth_data else key_data

    # Load dataset with
    combined_dataset, dataset_info = create_combined_dataset(
        experimental_datasets=experimental_datasets,
        num_named_neurons=None,  # use all available neurons
    )

    # Put model on device
    model = model.to(DEVICE)

    # Iterate over combined datasets (same process as in `split_combined_dataset` in data/_utils.py)
    for _, single_worm_dataset in combined_dataset.items():
        # Extract relevant features from the dataset
        data = single_worm_dataset[key_data]
        neurons_mask = single_worm_dataset["named_neurons_mask"]
        worm_dataset = single_worm_dataset["source_dataset"]
        og_wormID = single_worm_dataset["og_worm"]

        # Query and save the named neurons to plot predictions afterwards
        neurons = dataset_info.query(
<<<<<<< HEAD
            'source_dataset == "{}" and original_index == "{}"'.format(
                worm_dataset, original_wormID
            )
=======
            'dataset == "{}" and og_index == "{}"'.format(worm_dataset, og_wormID)
>>>>>>> 7bc54650
        )["neurons"].iloc[0]
        # Now create the DataFrame
        neuron_df = pd.DataFrame({"named_neurons": neurons})

        # The index where to split the data
        split_idx = (
            int(train_split_ratio * len(data))
            if train_split_first
            else int((1 - train_split_ratio) * len(data))
        )
        split_idx = max(
            split_idx, seq_len + 1
        )  # handles sequence length longer than the data split

        # Split the data and the time vector into two sections
        data_splits = np.array_split(data, indices_or_sections=[split_idx], axis=0)

        # Separate the splits into training and validation sets
        if train_split_first:
            train_data_splits, val_data_splits = data_splits[::2], data_splits[1::2]
        else:
            train_data_splits, val_data_splits = data_splits[1::2], data_splits[::2]

        # Predictions using the first train split
        generated_activity_train = model.generate(  # seed with the first context_window time steps
            # add batch dimesnions to input and mask
            input=train_data_splits[0][:context_window].unsqueeze(0).to(DEVICE),
            mask=neurons_mask.unsqueeze(0).to(DEVICE),
            # generate as many time steps as the context_window
            num_new_timesteps=context_window,
            context_window=context_window,
        ).squeeze(
            0
        )  # autoregressive generation

        # Create directories for saving results
        os.makedirs(
            os.path.join(log_dir, "prediction", "train", worm_dataset), exist_ok=True
        )  # dataset level
        os.makedirs(
            os.path.join(log_dir, "prediction", "train", worm_dataset, og_wormID),
            exist_ok=True,
        )  # worm level
        # Save results in dataframes
        result_df = prediction_dataframe_parser(
            x=train_data_splits[0],
            generated_activity=generated_activity_train,
            num_new_timesteps=context_window,
            context_window=context_window,
        )
        result_df.to_csv(
            os.path.join(
                log_dir,
                "prediction",
                "train",
                worm_dataset,
                og_wormID,
                "predictions.csv",
            )
        )
        neuron_df.to_csv(
            os.path.join(
                log_dir,
                "prediction",
                "train",
                worm_dataset,
                og_wormID,
                "named_neurons.csv",
            )
        )

        # Predictions using the first validation split
        generated_activity_val = model.generate(  # seed with the first context_window time steps
            # add batch dimesnions to input and mask
            input=val_data_splits[0][:context_window].unsqueeze(0).to(DEVICE),
            mask=neurons_mask.unsqueeze(0).to(DEVICE),
            # generate as many time steps as the context_window
            num_new_timesteps=context_window,
            context_window=context_window,  # DEBUG
        ).squeeze(
            0
        )  # autoregressive generation
        # Save the results
        os.makedirs(
            os.path.join(log_dir, "prediction", "val", worm_dataset), exist_ok=True
        )  # dataset level
        os.makedirs(
            os.path.join(log_dir, "prediction", "val", worm_dataset, og_wormID),
            exist_ok=True,
        )  # worm level
        # Save results in dataframes
        result_df = prediction_dataframe_parser(
            x=val_data_splits[0],
            generated_activity=generated_activity_val,
            context_window=context_window,
            num_new_timesteps=context_window,
        )
        result_df.to_csv(
            os.path.join(
                log_dir,
                "prediction",
                "val",
                worm_dataset,
                og_wormID,
                "predictions.csv",
            )
        )
        neuron_df.to_csv(
            os.path.join(
                log_dir,
                "prediction",
                "val",
                worm_dataset,
                og_wormID,
                "named_neurons.csv",
            )
        )


def prediction_dataframe_parser(
    x,
    generated_activity,
    num_new_timesteps,
    context_window,
):
    context_activity = x[:context_window].detach().cpu().numpy()
    ground_truth_activity = x[: context_window + num_new_timesteps].detach().cpu().numpy()
    generated_activity = generated_activity.detach().cpu().numpy()

    # Convert each tensor into a DataFrame and add type level
    df_context = pd.DataFrame(context_activity, columns=NEURONS_302)
    df_context["Type"] = "Context"
    df_context.set_index("Type", append=True, inplace=True)

    df_ground_truth = pd.DataFrame(ground_truth_activity, columns=NEURONS_302)
    df_ground_truth["Type"] = "Ground Truth"
    df_ground_truth.set_index("Type", append=True, inplace=True)

    df_ar_generated = pd.DataFrame(generated_activity, columns=NEURONS_302)
    df_ar_generated["Type"] = "AR Generation"
    df_ar_generated.set_index("Type", append=True, inplace=True)

    # Concatenate the DataFrames
    result_df = pd.concat([df_context, df_ground_truth, df_ar_generated])
    result_df = result_df.reorder_levels(["Type", None]).sort_index()

    return result_df<|MERGE_RESOLUTION|>--- conflicted
+++ resolved
@@ -62,13 +62,9 @@
 
         # Query and save the named neurons to plot predictions afterwards
         neurons = dataset_info.query(
-<<<<<<< HEAD
             'source_dataset == "{}" and original_index == "{}"'.format(
                 worm_dataset, original_wormID
             )
-=======
-            'dataset == "{}" and og_index == "{}"'.format(worm_dataset, og_wormID)
->>>>>>> 7bc54650
         )["neurons"].iloc[0]
         # Now create the DataFrame
         neuron_df = pd.DataFrame({"named_neurons": neurons})
