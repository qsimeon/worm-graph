train:
  task: many-to-many
  optimizer: AdamW
  lr: 0.0001
<<<<<<< HEAD
  epochs: 1000
=======
  epochs: 50
>>>>>>> 9080da83
  save_freq: 100
  batch_size: 32
  shuffle: true

  early_stopping:
    delta: 0 # minimum change in validation loss to be considered an improvement
    patience: 50 # number of epochs to wait for improvement before stopping<|MERGE_RESOLUTION|>--- conflicted
+++ resolved
@@ -2,11 +2,7 @@
   task: many-to-many
   optimizer: AdamW
   lr: 0.0001
-<<<<<<< HEAD
-  epochs: 1000
-=======
   epochs: 50
->>>>>>> 9080da83
   save_freq: 100
   batch_size: 32
   shuffle: true
