--- conflicted
+++ resolved
@@ -3,14 +3,7 @@
   zipfile: opensource_data.zip
   dataset: all # [Kato2015, Nichols2017, Skora2018, Uzel2022, Kaplan2020, Flavell2023, Leifer2023] # any dataset in utils.VALID_DATASETS
   raw_dir: data/raw
-<<<<<<< HEAD
-  resample_dt: 1.0 # The time interval (in seconds) to use for resampling; if None, no resampling is performed
-  interpolation_method: linear # The method to use for interpolation; options: linear
+  resample_dt: 1.0 # The time interval (in seconds) to use for resampling; if null, no resampling is performed
+  interpolate: linear # The method to use for interpolation; options: null, linear, quadratic, cubic
   smooth: FFT
-  # None: No smoothing # FFT: Fast Fourier Transform low-pass filter, # GA: Gaussian kernel filter, # ES: Exponential kernel smoothing filter, # MA: Moving average filter
-=======
-  resample_dt: 0.25 # The time interval (in seconds) to use for resampling; if null, no resampling is performed
-  interpolate: linear # The method to use for interpolation; options: null, linear, quadratic, cubic
-  smooth: MA
-  # null: No smoothing # FFT: Fast Fourier Transform low-pass filter, # GA: Gaussian kernel filter, # ES: Exponential kernel smoothing filter, # MA: Moving average filter
->>>>>>> 8d492a16
+  # null: No smoothing # FFT: Fast Fourier Transform low-pass filter, # GA: Gaussian kernel filter, # ES: Exponential kernel smoothing filter, # MA: Moving average filter