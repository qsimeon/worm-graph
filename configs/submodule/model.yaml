--- conflicted
+++ resolved
@@ -1,9 +1,5 @@
 model:
-<<<<<<< HEAD
-  type: LSTM # options: LinearNN, NetworkLSTM, NetworkRNN, NeuralCFC, NetworkGCN, NeuralTransformer
-=======
   type: LinearNN # options: LinearNN, NetworkLSTM, NetworkRNN, NeuralCFC, NeuralTransformer, # NetworkGCN not implemented yet
->>>>>>> 9080da83
   input_size: 302 # keep fixed at input_size = 302; it is the number of neurons in the adult C. elegans hermaphrodite 
   hidden_size: 256 # options: int > 0
   loss: MSE # options: MSE, Huber, L1, Poisson
