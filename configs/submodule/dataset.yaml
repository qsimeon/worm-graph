dataset:
  # Path to a directory containing the datasets to be used.
  # If null, create a new dataset in the logs/dataset directory using the experimental_datasets.
  # If not null, and the directory contains train and validation datasets, use them directly.
  # If not null, and the directory contains only the combined dataset, create both train and validation dataset from it.
  # If not null, and the directory contains a combined dataset + train or val. dataset, create the missing dataset using the combined dataset.
  # Specify num_worms to random pick a subset worms from the combined dataset (when a combined dataset is provided).
  use_these_datasets:
    path: null
    num_worms: 7

  # Whether to save the datasets in the logs/dataset directory.
  save_datasets: true

  experimental_datasets:
    # null = don't use this dataset
    # all = use all the worms in the dataset
    # positive integer = use this number of worms from the dataset (random pick)
    Kato2015: all
<<<<<<< HEAD
    Nichols2017: all
    Skora2018: all
    Uzel2022: all
    Kaplan2020: all
    Flavell2023: all
    Leifer2023: all
  num_named_neurons: 90 # number of neurons to train the model with (positive integer or 'all')
  k_splits: 2
  num_train_samples: 32
  num_val_samples: 32
=======
    Nichols2017: null
    Skora2018: null
    Uzel2022: null
    Kaplan2020: null
    Flavell2023: null
    Leifer2023: null
    
  num_named_neurons: all # number of neurons to train the model with (positive integer or 'all')
  k_splits: 2 # split the data into k_splits and alternate in assigning them to the train and validation set
  
>>>>>>> 9080da83
  seq_len: 120
  num_train_samples: 32 # number of length seq_len samples to sample from the train set
  num_val_samples: 32 # number of length seq_len samples to sample from the validation set
  tau: 1
  reverse: false
  use_residual: false
  smooth_data: true
  <|MERGE_RESOLUTION|>--- conflicted
+++ resolved
@@ -10,25 +10,13 @@
     num_worms: 7
 
   # Whether to save the datasets in the logs/dataset directory.
-  save_datasets: true
+  save_datasets: false
 
   experimental_datasets:
     # null = don't use this dataset
     # all = use all the worms in the dataset
     # positive integer = use this number of worms from the dataset (random pick)
     Kato2015: all
-<<<<<<< HEAD
-    Nichols2017: all
-    Skora2018: all
-    Uzel2022: all
-    Kaplan2020: all
-    Flavell2023: all
-    Leifer2023: all
-  num_named_neurons: 90 # number of neurons to train the model with (positive integer or 'all')
-  k_splits: 2
-  num_train_samples: 32
-  num_val_samples: 32
-=======
     Nichols2017: null
     Skora2018: null
     Uzel2022: null
@@ -39,7 +27,6 @@
   num_named_neurons: all # number of neurons to train the model with (positive integer or 'all')
   k_splits: 2 # split the data into k_splits and alternate in assigning them to the train and validation set
   
->>>>>>> 9080da83
   seq_len: 120
   num_train_samples: 32 # number of length seq_len samples to sample from the train set
   num_val_samples: 32 # number of length seq_len samples to sample from the validation set
