from models._pkg import *

# Init logger
logger = logging.getLogger(__name__)

def print_parameters(model, verbose=False):
    table = PrettyTable(["Module", "Parameters", "Trainable"])

    total_params = 0
    total_trainable = 0

    for name, parameter in model.named_parameters():
        num_params = torch.prod(torch.tensor(parameter.size())).item()
        total_params += num_params

        trainable = parameter.requires_grad
        if trainable:
            total_trainable += num_params

        table.add_row([name, num_params, trainable])

    if verbose:
        print(table)
        print("Total Parameters:", total_params)
        print("Total Trainable Parameters:", total_trainable)
    return total_params, total_trainable

def print_parameters(model, verbose=False):
    table = PrettyTable(["Module", "Parameters", "Trainable"])

    total_params = 0
    total_trainable = 0

    for name, parameter in model.named_parameters():
        num_params = torch.prod(torch.tensor(parameter.size())).item()
        total_params += num_params

        trainable = parameter.requires_grad
        if trainable:
            total_trainable += num_params

        table.add_row([name, num_params, trainable])

    if verbose:
        print(table)
        print("Total Parameters:", total_params)
        print("Total Trainable Parameters:", total_trainable)
    return total_params, total_trainable


# # # Transformer Parts (Self-Attention, Feed-Forward, Positional Encoding) # # #
# # # ~~~~~~~~~~~~~~~~~~~~~~~~~~~~~~~~~~~~~~~~~~~~~~~~~~~~~~~~~~~~~~~~~~~~~~~~~~~~~~#
class Head(torch.nn.Module):
    """
    One head of self-attention.
    """

<<<<<<< HEAD
    def __init__(self, head_size, n_embd, block_size, dropout):
        super().__init__()
        self.key = torch.nn.Linear(n_embd, head_size, bias=False)
        self.query = torch.nn.Linear(n_embd, head_size, bias=False)
        self.value = torch.nn.Linear(n_embd, head_size, bias=False)
        self.register_buffer("tril", torch.tril(torch.ones(block_size, block_size)))
        self.dropout = torch.nn.Dropout(dropout)

    def forward(self, x):
        B, T, C = x.shape
        k = self.key(x)  # (B,T,C)
        q = self.query(x)  # (B,T,C)
        # compute attention scores ("affinities")
        wei = q @ k.transpose(-2, -1) * C**-0.5  # (B, T, C) @ (B, C, T) -> (B, T, T)
        wei = wei.masked_fill(self.tril[:T, :T] == 0, float("-inf"))  # (B, T, T)
        wei = torch.nn.functional.softmax(wei, dim=-1)  # (B, T, T)
        wei = self.dropout(wei)
        # perform the weighted aggregation of the values
        v = self.value(x)  # (B,T,C)
        out = wei @ v  # (B, T, T) @ (B, T, C) -> (B, T, C)
        return out


class MultiHeadAttention(torch.nn.Module):
=======
class PositionalEncoding(torch.nn.Module):
    """
    Sinuosoidal positional encoding from Attention is All You Need paper.
    """

    def __init__(
        self,
        n_embd: int,
        max_len: int = 1000,
        dropout: float = 0.1,
    ):
        super().__init__()
        self.max_len = max_len
        self.dropout = torch.nn.Dropout(p=dropout)
        position = torch.arange(max_len).unsqueeze(1)
        div_term = torch.exp(torch.arange(0, n_embd, 2) * (-math.log(10000.0) / n_embd))
        pe = torch.zeros(1, max_len, n_embd) # we use batch_first=True
        pe[0, :, 0::2] = torch.sin(position * div_term) 
        pe[0, :, 1::2] = torch.cos(position * div_term)
        self.register_buffer("pe", pe)

    def forward(self, x):
        """
        Args:
            x: Tensor, shape (batch_size, seq_len, embedding_dim)
        """
        x = x + self.pe[:, : x.size(1), :]  # add positional encoding to input
        return self.dropout(x)

class FeedForward(torch.nn.Module):
>>>>>>> 498ecf05
    """
    Multiple heads of self-attention in parallel.
    """

    def __init__(self, n_head, head_size, n_embd, block_size, dropout):
        super().__init__()
        self.heads = torch.nn.ModuleList(
            [Head(head_size, n_embd, block_size, dropout) for _ in range(n_head)]
        )
        self.proj = torch.nn.Linear(n_embd, n_embd)
        self.dropout = torch.nn.Dropout(dropout)

    def forward(self, x):
        out = torch.cat([h(x) for h in self.heads], dim=-1)
        out = self.dropout(self.proj(out))
        return out


class FeedFoward(torch.nn.Module):
    """
    A simple linear layer followed by a non-linearity.
    """

    def __init__(self, n_embd, dropout):
        super().__init__()
        self.net = torch.nn.Sequential(
            torch.nn.Linear(n_embd, n_embd),
            torch.nn.ReLU(),
            #torch.nn.Linear(4 * n_embd, n_embd),
            torch.nn.Dropout(dropout),
        )

    def forward(self, x):
        return self.net(x)


class TransformerBlock(torch.nn.Module):
    """
    Transformer block: communication followed by computation.
    """

    def __init__(self, n_embd, block_size, n_head, dropout):
        # n_embd: embedding dimension, n_head: the number of heads we'd like
        super().__init__()
        head_size = n_embd // n_head
        self.sa = MultiHeadAttention(n_head, head_size, n_embd, block_size, dropout)
        self.ffwd = FeedFoward(n_embd, dropout)
        self.ln1 = torch.nn.LayerNorm(n_embd)
        self.ln2 = torch.nn.LayerNorm(n_embd)

    def forward(self, x):
        # notice the use of residual (skip) connections
        x = x + self.sa(self.ln1(x))
        x = x + self.ffwd(self.ln2(x))
        return x


class PositionalEncoding(torch.nn.Module):
    """
    Sinuosoidal positional encoding from Attention is All You Need paper.
    """

    def __init__(
        self,
        n_embd: int,
        max_len: int = MAX_TOKEN_LEN,
        dropout: float = 0.1,
    ):
        super().__init__()
        self.max_len = max_len
        self.dropout = torch.nn.Dropout(p=dropout)
        position = torch.arange(max_len).unsqueeze(1)
        div_term = torch.exp(torch.arange(0, n_embd, 2) * (-math.log(10000.0) / n_embd))
        pe = torch.zeros(1, max_len, n_embd)
        pe[0, :, 0::2] = torch.sin(position * div_term)
        pe[0, :, 1::2] = torch.cos(position * div_term)
        self.register_buffer("pe", pe)

    def forward(self, x):
        """
        Args:
            x: Tensor, shape (batch_size, seq_len, embedding_dim)
        """
        x = x + self.pe[:, : x.size(1), :]  # add positional encoding to input
        return self.dropout(x)


# # # ~~~~~~~~~~~~~~~~~~~~~~~~~~~~~~~~~~~~~~~~~~~~~~~~~~~~~~~~~~~~~~~~~~~~~~~~~~~~~~#


<<<<<<< HEAD
# # # Backbones or Inner Parts of Other Models # # #
# # # ~~~~~~~~~~~~~~~~~~~~~~~~~~~~~~~~~~~~~~~~~~~~~~~~~~~~~~~~~~~~~~~~~~~~~~~~~~~~~~#
=======

>>>>>>> 498ecf05
class CTRNN(torch.nn.Module):
    """Continuous-time RNN.

    Parameters:
        input_size: Number of input neurons
        hidden_size: Number of hidden neurons
        dt: discretization time step in ms.
            If None, dt equals time constant tau

    Inputs:
        input: tensor of shape (seq_len, batch, input_size)
        hidden: tensor of shape (batch, hidden_size), initial hidden activity
            if None, hidden is initialized through self.init_hidden()

    Outputs:
        output: tensor of shape (batch, seq_len, hidden_size)
        hidden: tensor of shape (batch, hidden_size), final hidden activity
    """

    def __init__(self, input_size, hidden_size, tau=1, dt=None):
        super().__init__()
        self.input_size = input_size
        self.hidden_size = hidden_size
<<<<<<< HEAD
        self.tau = tau  # time constant
        if dt is None:
            alpha = 1
        else:
            alpha = dt / self.tau  # think of as a decay rate
        self.alpha = alpha

=======
        self.register_parameter(
            name="alpha", param=torch.nn.Parameter(torch.ones(1, hidden_size))
        )
>>>>>>> 498ecf05
        self.input2h = torch.nn.Linear(input_size, hidden_size)
        self.h2h = torch.nn.Linear(hidden_size, hidden_size)

    def init_hidden(self, input_shape):
        device = next(self.parameters()).device
        batch_size = input_shape[0]  # beacuse batch_first=True
        hidden = torch.zeros(batch_size, self.hidden_size).to(device)
        return hidden

    def recurrence(self, input, hidden):
        """
        Run network for one time step.

        Inputs:
            input: tensor of shape (batch, input_size)
            hidden: tensor of shape (batch, hidden_size)

        Outputs:
            h_new: tensor of shape (batch, hidden_size),
                network activity at the next time step
        """
        h_new = torch.relu(self.input2h(input) + self.h2h(hidden))
        h_new = hidden * (1 - self.alpha) + h_new * self.alpha
        return h_new

    def forward(self, input, hidden=None):
        """
        Propagate input through the network.
        NOTE: Because we use batch_first=True,
        input has shape (batch, seq_len, input_size).
        """

        # If hidden activity is not provided, initialize it
        if hidden is None:
            hidden = self.init_hidden(input.shape)

        # Loop through time
        output = []
        steps = range(input.size(1))
        for i in steps:
            hidden = self.recurrence(input[:, i, :], hidden)
            output.append(hidden)

        # Stack together output from all time steps
        output = torch.stack(output, dim=1)  # (batch, seq_len, hidden_size)
        return output, hidden

<<<<<<< HEAD
=======

# region Graph Convolutional Network (GCN): Core / Inner Model for NetworkGCN (work-in-progress)
# # TODO: Work on this model more.
# class GCNModel(torch.nn.Module):
#     """
#     Graph Convolutional Network (GCN) model for _C. elegans_ connectome graph.
#     THIS IS A WORK-IN-PROGRESS
#     """

#     def __init__(
#         self,
#         input_size,
#         hidden_size,
#     ):
#         super().__init__()
#         # Load the connectome graph
#         graph_tensors = torch.load(
#             os.path.join(
#                 ROOT_DIR, "data", "processed", "connectome", "graph_tensors.pt"
#             )
#         )
#         graph = Data(**graph_tensors)
#         assert (
#             graph.num_nodes == input_size
#         ), "Input size must match number of nodes in connectome."

#         # Set attributes
#         self.input_size = input_size
#         self.hidden_size = hidden_size
#         self.edge_index = graph.edge_index
#         self.edge_attr = graph.edge_attr

#         # Define the GCN layers
#         self.elec_conv = GCNConv(
#             in_channels=-1,
#             out_channels=self.hidden_size,
#             improved=True,
#         )  # electrical synapse convolutions,
#         self.chem_conv = GCNConv(
#             in_channels=-1,
#             out_channels=self.hidden_size,
#             improved=True,
#         )  # chemical synapse convolutions
#         self.hid_proj = torch.nn.Linear(
#             in_features=2 * self.hidden_size, out_features=self.hidden_size
#         )  # projection to latent space (i.e hidden state)

#         # Check if first forward call
#         self.first_forward = True
#         self.device = torch.device("cpu")
#         self.random_projection = None

#     def forward(self, x):
#         """
#         GCNConv layers:
#             - input: node features (|V|, F_in), edge indices (2,|E|), edge weights (|E|) (optional)
#             - output: node features (|V|, F_out)

#         x: input tensor w/ shape (batch_size, seq_len, input_size)

#         input_size = 302, which is the number of nodes |V| in the connectome graph of _C. elegans_.
#         """
#         # Check that the input shape is as expected
#         batch_size, seq_len, input_size = x.shape
#         assert input_size == self.input_size, "Incorrectly shaped input tensor."

#         # Move GCNConv layers to same device as data
#         if self.first_forward:
#             self.device = x.device
#             self.elec_conv = self.elec_conv.to(self.device)
#             self.chem_conv = self.chem_conv.to(self.device)
#             self.random_projection = torch.randn(
#                 self.input_size,
#                 seq_len,
#                 requires_grad=False,
#                 dtype=torch.float,
#                 device=self.device,
#             )  # (hidden_size, seq_len)
#             self.first_forward = False

#         # Reshape the input (batch_size, |V| = input_size = 302, seq_len)
#         x = torch.transpose(x, 1, 2)

#         # Create a list of Data objects.
#         data_list = [
#             Data(
#                 x=x[i].to(self.device),
#                 edge_index=self.edge_index.to(self.device),
#                 edge_attr=self.edge_attr.to(self.device),
#             )
#             for i in range(x.size(0))
#         ]

#         # Convert this list into a Batch object.
#         batch = Batch.from_data_list(data_list)

#         # Chemical synapses convolution
#         elec_weight = batch.edge_attr[:, 0]
#         elec_hidden = self.elec_conv(
#             x=batch.x,
#             edge_index=batch.edge_index,
#             edge_weight=elec_weight,
#         )

#         # Gap junctions convolution
#         chem_weight = batch.edge_attr[:, 1]
#         chem_hidden = self.chem_conv(
#             x=batch.x,
#             edge_index=batch.edge_index,
#             edge_weight=chem_weight,
#         )

#         # Concatenate into a single latent
#         hidden = torch.cat([elec_hidden, chem_hidden], dim=-1)

#         # Transform back to the input space
#         x = self.hid_proj(hidden).T  # (batch_size, input_size, hidden_size)
#         x = x.reshape(self.hidden_size, batch_size, self.input_size)
#         x = x @ self.random_projection  # (hidden_size, batch_size, seq_len)
#         x = x.reshape(batch_size, seq_len, self.hidden_size)

#         return x  # (batch_size, seq_len, hidden_size)
# endregion
>>>>>>> 498ecf05

class FeedForwardBlock(torch.nn.Module):
    """
    Feedforward block.
    """

    def __init__(self, n_embd, dropout):
        # n_embd: embedding dimension
        super().__init__()
        self.ffwd = FeedFoward(n_embd, dropout)
        self.ln = torch.nn.LayerNorm(n_embd)

    def forward(self, x):
        # notice the use of residual (skip) connections
        x = x + self.ffwd(self.ln(x))
        return x


class GCNModel(torch.nn.Module):
    """
    Graph Convolutional Network (GCN) model
    for _C. elegans_ connectome graph.
    """

    def __init__(
        self,
        input_size,
        hidden_size,
        num_layers=1,
    ):
        super().__init__()
        # Load the connectome graph
        graph_tensors = torch.load(
            os.path.join(
                ROOT_DIR, "data", "processed", "connectome", "graph_tensors.pt"
            )
        )
        graph = Data(**graph_tensors)
        assert (
            graph.num_nodes == input_size
        ), "Input size must match number of nodes in connectome."

        # Set attributes
        self.input_size = input_size
        self.hidden_size = hidden_size
        # TODO: Figure out how to use the `num_layers` parameter in this model.
        self.num_layers = num_layers
        self.edge_index = graph.edge_index
        self.edge_attr = graph.edge_attr

        # Define the GCN layers
        self.elec_conv = GCNConv(
            in_channels=-1,
            out_channels=self.hidden_size,
            improved=True,
        )  # electrical synapse convolutions,
        self.chem_conv = GCNConv(
            in_channels=-1,
            out_channels=self.hidden_size,
            improved=True,
        )  # chemical synapse convolutions
        self.hid_proj = torch.nn.Linear(
            in_features=2 * self.hidden_size, out_features=self.hidden_size
        )  # projection to latent space (i.e hidden state)

        # Check if first forward call
        self.first_forward = True
        self.device = torch.device("cpu")
        self.random_projection = None

    def forward(self, x):
        """
        GCNConv layers:
            - input: node features (|V|, F_in), edge indices (2,|E|), edge weights (|E|) (optional)
            - output: node features (|V|, F_out)

        x: input tensor w/ shape (batch_size, seq_len, input_size)

        input_size = 302, which is the number of nodes |V| in the connectome graph of _C. elegans_.
        """
        # Check that the input shape is as expected
        batch_size, seq_len, input_size = x.shape
        assert input_size == self.input_size, "Incorrectly shaped input tensor."

        # Move GCNConv layers to same device as data
        if self.first_forward:
            self.device = x.device
            self.elec_conv = self.elec_conv.to(self.device)
            self.chem_conv = self.chem_conv.to(self.device)
            self.random_projection = torch.randn(
                self.input_size,
                seq_len,
                requires_grad=False,
                dtype=torch.float,
                device=self.device,
            )  # (hidden_size, seq_len)
            self.first_forward = False

        # Reshape the input (batch_size, |V| = input_size = 302, seq_len)
        x = torch.transpose(x, 1, 2)

        # Create a list of Data objects.
        data_list = [
            Data(
                x=x[i].to(self.device),
                edge_index=self.edge_index.to(self.device),
                edge_attr=self.edge_attr.to(self.device),
            )
            for i in range(x.size(0))
        ]

        # Convert this list into a Batch object.
        batch = Batch.from_data_list(data_list)

        # Chemical synapses convolution
        elec_weight = batch.edge_attr[:, 0]
        elec_hidden = self.elec_conv(
            x=batch.x,
            edge_index=batch.edge_index,
            edge_weight=elec_weight,
        )

        # Gap junctions convolution
        chem_weight = batch.edge_attr[:, 1]
        chem_hidden = self.chem_conv(
            x=batch.x,
            edge_index=batch.edge_index,
            edge_weight=chem_weight,
        )

        # Concatenate into a single latent
        hidden = torch.cat([elec_hidden, chem_hidden], dim=-1)

        # Transform back to the input space
        x = self.hid_proj(hidden).T  # (batch_size, input_size, hidden_size)
        x = x.reshape(self.hidden_size, batch_size, self.input_size)
        x = x @ self.random_projection  # (hidden_size, batch_size, seq_len)
        x = x.reshape(batch_size, seq_len, self.hidden_size)

        return x  # (batch_size, seq_len, hidden_size)



class InnerHiddenModel(torch.nn.Module):
    """
    Inner hidden (latent) models.
    """

    def __init__(self, hidden_hidden_model: torch.nn.Module, hidden_state=None):
        super().__init__()
        self.hidden_hidden = hidden_hidden_model
        self.hidden = hidden_state

    def forward(self, x):
        if self.hidden is None:
            x = self.hidden_hidden(x)
        else:
            x, self.hidden = self.hidden_hidden(x, self.hidden)
        return x

    def set_hidden(self, hidden_state):
        self.hidden = hidden_state
        return None
<<<<<<< HEAD


# # # ~~~~~~~~~~~~~~~~~~~~~~~~~~~~~~~~~~~~~~~~~~~~~~~~~~~~~~~~~~~~~~~~~~~~~~~~~~~~~~#


# # # Models (super class and sub classes) # # #
# # # ~~~~~~~~~~~~~~~~~~~~~~~~~~~~~~~~~~~~~~~~~~~~~~~~~~~~~~~~~~~~~~~~~~~~~~~~~~~~~~#
=======


# # # ~~~~~~~~~~~~~~~~~~~~~~~~~~~~~~~~~~~~~~~~~~~~~~~~~~~~~~~~~~~~~~~~~~~~~~~~~~~~~~#


# # # Model super class: Common interface all model architectures # # # #
# Provides the input-output backbone and allows changeable mode "cores" #
# # # ~~~~~~~~~~~~~~~~~~~~~~~~~~~~~~~~~~~~~~~~~~~~~~~~~~~~~~~~~~~~~~~~~~~~~~~~~~~~~~#


>>>>>>> 498ecf05
class Model(torch.nn.Module):
    """
    Super class for all models.

    For all our models:
        1. The output will be the same shape as the input.
        2. A method called `loss_fn` that specifies the specific
            loss function to be used by the model. The default
            loss function we use is `torch.nn.MSELoss()`.
        3. A readout layer is implemented and will always be
            called `self.linear`.
        4. There is at least 1 hidden layer. The value of the
            argument `num_layers` specifies the number of hidden layers.
        5. When it is possible for a model to be multi-layered,
            the `num_layers` argument is used to create the desired number
            of layers. Otherwise `num_layers` defaults to 1.
        6. TODO: A method called `sample` or `generate` should be implemented to allow
            sampling spontaneous neural activity from the network.
            Need to read the literature on generative models, score-/energy-based
            models, and diffusion models to understand out how to implement this.
        7. Getter methods for the input size, hidden size, and number of layers called
            `get_input_size`, `get_hidden_size`, and `get_num_layers`, respectively.
    """

    def __init__(
        self,
        input_size: int,
        hidden_size: int,
        num_layers: int = 1,
        loss: Union[Callable, None] = None,
        fft_reg_param: float = 0.0,
        l1_reg_param: float = 0.0,
    ):
        """Defines attributes common to all models."""
        super(Model, self).__init__()
        assert (
            isinstance(fft_reg_param, float) and 0.0 <= fft_reg_param <= 1.0
        ), "The regularization parameter `fft_reg_param` must be a float between 0.0 and 1.0."
        assert (
            isinstance(l1_reg_param, float) and 0.0 <= l1_reg_param <= 1.0
        ), "The regularization parameter `l1_reg_param` must be a float between 0.0 and 1.0."
        # Loss function
        if (loss is None) or (str(loss).lower() == "l1"):
            self.loss = torch.nn.L1Loss
        elif str(loss).lower() == "mse":
            self.loss = torch.nn.MSELoss
        elif str(loss).lower() == "huber":
            self.loss = torch.nn.HuberLoss
        else:
            self.loss = torch.nn.MSELoss

        # Name of original loss function
        self.loss_name = self.loss.__name__[:-4]
        # Setup
        self.input_size = input_size  # Number of neurons (302)
        self.output_size = input_size  # Number of neurons (302)
        self.hidden_size = hidden_size
        self.num_layers = num_layers
        self.fft_reg_param = fft_reg_param
        self.l1_reg_param = l1_reg_param
        # Initialize hidden state
        self._init_hidden()
<<<<<<< HEAD
        # Initialize the tau
        self.tau = 1  # next-timestep prediction
=======
        # Initialize the tau (1 := next-timestep prediction)
        self.tau = 1
>>>>>>> 498ecf05
        # Identity layer
        self.identity = torch.nn.Identity()
        # Input to hidden transformation - placeholder
        self.input_hidden = torch.nn.Linear(self.input_size, self.hidden_size)
        # Hidden to hidden transformation - placeholder
        self.hidden_hidden = torch.nn.Linear(self.hidden_size, self.hidden_size)
        # Instantiate internal hidden model - placeholder
        self.inner_hidden_model = InnerHiddenModel(self.hidden_hidden, self.hidden)
        # Linear readout
        self.linear = torch.nn.Linear(self.hidden_size, self.output_size)
        # Initialize weights
        self._init_weights()

    # Initialization functions for setting hidden states and weights.
    def _init_hidden(self):
        self.hidden = None
        return None

    def _init_weights(self):
        # Initialize the readout bias
        torch.nn.init.zeros_(self.linear.bias)
        # Initialize the readout weights
        # torch.nn.init.zeros_(self.linear.weight)
        torch.nn.init.xavier_uniform_(self.linear.weight)  # Xavier Initialization
        # torch.nn.init.kaiming_uniform_(self.linear.weight, nonlinearity='relu') # He Initialization
        return None

    def init_hidden(self, input_shape=None):
        raise NotImplementedError()

    # Getter functions for returning all attributes needed to reinstantiate a similar model
    def get_input_size(self):
        return self.input_size

    def get_hidden_size(self):
        return self.hidden_size

    def get_num_layers(self):
        return self.num_layers

    def get_loss_name(self):
        return self.loss_name

    def get_fft_reg_param(self):
        return self.fft_reg_param

    def get_l1_reg_param(self):
        return self.l1_reg_param

    @autocast()
    def forward(self, input: torch.Tensor, mask: torch.Tensor, tau: int = 1):
        """
        Forward method for simple linear regression model.

        Parameters
        ----------
        input : torch.Tensor
            Input data with shape (batch, seq_len, neurons)
        mask : torch.Tensor
            Mask on the neurons with shape (batch, neurons)
        tau : int, optional
            Time offset of target
        """

        # store the tau
        self.tau = tau
        # initialize hidden state
        self.hidden = self.init_hidden(input.shape)
        # set hidden state of internal model
        self.inner_hidden_model.set_hidden(self.hidden)
        # recast the mask to the input type and shape
        mask = mask.unsqueeze(1).expand_as(input)
        # initialize output tensor with input tensor
        output = self.identity(input * mask)
        # loop through tau
        for _ in range(tau):
            # multiply input by the mask
            input = output * mask
            # transform the input
            input_hidden_out = self.input_hidden(input)
            # concatenate into a single latent
            latent_out = input_hidden_out
            # transform the latent
            hidden_out = self.inner_hidden_model(latent_out)
            # perform a linear readout to get the output
            readout = self.linear(hidden_out)
            output = readout
        return output.float()  # casting to float fixed autocast problem

    def loss_fn(self):
        """
        The loss function to be used by all the models.

        This custom loss function combines a primary loss function with
        two additional regularization terms:

        1. Fast Fourier Transform (FFT) matching: This regularization term encourages the frequency
        distribution of the model's sequence output to match that of the target sequence. We can think
        of this as performing a frequency distribution matching (FDM) operation on the model's output.
        It may help the model to learn the inherent frequencies in the target data and thus produce
        output sequences that are more similar to the target in the frequency domain.

        2. L1 regularization on all model weights: This regularization term encourages the model to use
        fewer parameters, effectively making the model more sparse. This can help to prevent
        overfitting, make the model more interpretable, and improve generalization by encouraging the
        model to use only the most important features. The L1 penalty is the sum of the absolute
        values of the weights.

        Both regularization terms are controlled by their respective regularization parameters:
        `fft_reg_param` and `l1_reg_param`.
        """

        def loss(prediction, target, **kwargs):
            """
            Calculate loss with FFT regularization and
            L1 regularization on all model weights.
            Arguments:
                prediction: (batch_size, seq_len, input_size)
                target: (batch_size, seq_len, input_size)
            """
            # apply exponential recency decay factor to original loss
            # # TODO: play around with time constant (a.k.a half-life, decay rate) parameter
            half_life = prediction.size(1) / 2  # half-life = seq_len / 2
            # half_life = 1e-10 # ~ infinitisemal time constant
            # half_life = 1e10 # ~ infinite time constant
            kernel = (
                torch.flip(
                    torch.exp(-torch.arange(prediction.size(1)) / half_life),
                    dims=[-1],
                )
                .view(1, -1, 1)
                .to(prediction.device)
            )
            # calculate next time step prediction loss
<<<<<<< HEAD
            original_loss = self.loss(reduction='none', **kwargs)(
                # kernel * prediction,
                # kernel * target,  # weigh more recent time steps more heavily
                # # NOTE: the next two options are the extreme ends of a spectrum from using an exponential recency decay
                # prediction[:, -self.tau :, :],  # essentially considers only the most recent time steps
                # target[:, -self.tau :, :],  # equivalent to infinitisemal time constant
                prediction,  # consider all time steps weighted equally
                target,  # equivalent to infinite time constant
=======
            original_loss = self.loss(reduction="none", **kwargs)(
                prediction,
                target,
>>>>>>> 498ecf05
            )
            # FFT regularization term
            fft_loss = 0.0
            if self.fft_reg_param > 0.0:
                # calculate FFT and take the real part
                input_fft = torch.fft.rfft(prediction, dim=-2).real
                target_fft = torch.fft.rfft(target, dim=-2).real
                # calculate average difference between real parts of FFTs
                fft_loss += torch.mean(torch.abs(input_fft - target_fft))
            # L1 regularization term
            l1_loss = 0.0
            if self.l1_reg_param > 0.0:
                # calculate L1 regularization term for all weights
                for param in self.parameters():
                    l1_loss += torch.mean(torch.abs(param))
            # combine original loss with regularization terms
            regularized_loss = (
                original_loss
                + self.fft_reg_param * fft_loss
                + self.l1_reg_param * l1_loss
            ) / (1.0 + self.fft_reg_param + self.l1_reg_param)
            return regularized_loss

        return loss
    

    def generate(
            self,
            input: torch.Tensor,
            mask: torch.Tensor,
            nb_ts_to_generate: int,
            context_window: int,
            autoregressive: bool = True,
    ):
        """
        Generate future neural activity from the model.

        Parameters
        ----------
        input : torch.Tensor
            Input data with shape (batch, seq_len, neurons)
        mask : torch.Tensor
            Mask on the neurons with shape (batch, neurons)
        nb_ts_to_generate : int
            Number of time steps to generate
        context_window : int
            Number of time steps to use as context

        Returns
        -------
        generated_tensor : torch.Tensor
            Generated data with shape (nb_ts_to_generate, neurons)
        """

<<<<<<< HEAD
        self.eval()

        generated_values = []
=======
        self.eval()  # set model to evaluation mode
>>>>>>> 498ecf05

        if autoregressive:
            # Generate values autoregressively
            input = input[:, :context_window, :]  # shape (1, context_window, 302)

<<<<<<< HEAD
        with torch.no_grad(): 
=======
        generated_values = []
        with torch.no_grad():
>>>>>>> 498ecf05
            for t in range(nb_ts_to_generate):

                # Get the last context_window values of the input tensor
                x = input[:, t:context_window+t, :]  # shape (1, context_window, 302)

                # Get predictions
                predictions = self(x, mask, tau=self.tau)  # shape (1, context_window, 302)

                # Get last predicted value
                last_time_step = predictions[:, -1, :].unsqueeze(0)  # shape (1, 1, 302)

                # Append the prediction to the generated_values list and input tensor
                generated_values.append(last_time_step)
                input = torch.cat((input, last_time_step), dim=1)  # add the prediction to the input tensor

        # Stack the generated values to a tensor
        generated_tensor = torch.cat(generated_values, dim=1)  # shape (nb_ts_to_generate, 302)
        
        return generated_tensor


    def sample(self, timesteps):
        """
        Sample spontaneous neural activity from the model.
        TODO: Figure out how to use diffusion models to sample from the network.
        """
        pass


<<<<<<< HEAD
=======
# # # Models subclasses: Indidividually differentiated model architectures # # # #
# Use the same model backbone provided by Model but with a distinct core or inner hidden model #
# # # ~~~~~~~~~~~~~~~~~~~~~~~~~~~~~~~~~~~~~~~~~~~~~~~~~~~~~~~~~~~~~~~~~~~~~~~~~~~~~~#


>>>>>>> 498ecf05
class LinearNN(Model):
    """
    TODO: Test model with/without using information from the neuron mask.
    A simple linear regression model to use as a baseline.
    """

    def __init__(
        self,
        input_size: int,
        hidden_size: int,
        num_layers: int = 1,
        loss: Union[Callable, None] = None,
        fft_reg_param: float = 0.0,
        l1_reg_param: float = 0.0,
    ):
        super(LinearNN, self).__init__(
            input_size,
            hidden_size,
            num_layers,
            loss,
            fft_reg_param,
            l1_reg_param,
        )
        # Special parameters for this model
        self.dropout = 0.1  # dropout rate

        # Embedding
        self.embedding = torch.nn.Linear(
            self.input_size,
            self.hidden_size,
        )  # combine input and mask

<<<<<<< HEAD
        # Feedforward blocks
        self.blocks = torch.nn.Sequential(
            *(
                FeedForwardBlock(
                    n_embd=self.hidden_size,
                    dropout=self.dropout,
                )
                for _ in range(self.num_layers)
            )
        )

=======
>>>>>>> 498ecf05
        # Input to hidden transformation
        self.input_hidden = torch.nn.Sequential(
            self.embedding,
            torch.nn.ReLU(),
            # NOTE: YES use LayerNorm here!
            torch.nn.LayerNorm(self.hidden_size),
        )

        # Hidden to hidden transformation: Linear layer
        self.hidden_hidden = torch.nn.Sequential(
            self.blocks,
            torch.nn.ReLU(),
        )
        # Instantiate internal hidden model
        self.inner_hidden_model = InnerHiddenModel(self.hidden_hidden, self.hidden)

    def init_hidden(self, input_shape=None):
        return None


class NeuralTransformer(Model):
    """
    Transformer model for neural activity data.
    """

    def __init__(
        self,
        input_size: int,
        hidden_size: int,
        num_layers: int = 1,
        loss: Union[Callable, None] = None,
        fft_reg_param: float = 0.0,
        l1_reg_param: float = 0.0,
    ):
        """
        TODO: Cite Andrej Kaparthy's tutorial on "How to code GPT from scratch".
        Neural activity data is continuous valued and thus
        can naturally be treated as if it were already emebedded.
        However, to maintain notational similarity with the original
        Transformer architecture, we use a linear layer to perform
        expansion recoding - which acts as an embedding but is really
        just a linear projection.
        """
        super(NeuralTransformer, self).__init__(
            input_size,
            hidden_size,
            num_layers,
            loss,
            fft_reg_param,
            l1_reg_param,
        )

        # Special transformer parameters
<<<<<<< HEAD
        # TODO: Make a way to ensure `n_head` is a divisor of `hidden_size`
        self.n_head = (  # NOTE: this must be divisor of `hidden_size`
            4  # number of attention heads;
        )
        self.block_size = MAX_TOKEN_LEN  # maximum attention block (i.e. context) size
        self.dropout = 0.0  # dropout rate

        # Positional encoding
        self.position_encoding = PositionalEncoding(
            self.input_size,
            max_len=self.block_size,
=======
        self.n_head = (
            1  # number of attention heads; NOTE: this must be divisor of `hidden_size`
        )
        self.dropout = 0.1  # dropout ratedropout=self.dropout,
        
        # Positional encoding
        self.positional_encoding = PositionalEncoding(
            self.input_size,
>>>>>>> 498ecf05
            dropout=self.dropout,
        )

        # Embedding
        self.embedding = torch.nn.Linear(
            self.input_size,
            self.hidden_size,
        )  # combine input and mask

        # # Transformer blocks
        # self.blocks = TransformerBlock(
        #     n_embd=self.hidden_size,
        #     block_size=self.block_size,
        #     n_head=self.n_head,
        #     dropout=self.dropout,
        # )

        # Input to hidden transformation
        self.input_hidden = torch.nn.Sequential(
            # NOTE: Positional encoding before embedding improved performance.
            self.positional_encoding,
            self.embedding,
            torch.nn.ReLU(),
            # NOTE: Do NOT use LayerNorm here!
        )

<<<<<<< HEAD
        # Hidden to hidden transformation: Transformer layer
        # self.hidden_hidden = torch.nn.Sequential(
        #     self.blocks,
        #     torch.nn.ReLU(),
        #     # NOTE: Do NOT use LayerNorm here!
        # )
        # What if just use the Pytorch implementation?
        self.hidden_hidden = torch.nn.TransformerEncoderLayer(d_model=self.hidden_size, nhead=1, 
                                                              dim_feedforward=self.hidden_size, 
                                                              activation="relu", batch_first=True, 
                                                              norm_first=True)
=======
        # Hidden to hidden transformation: Transformer Encoder layer
        self.hidden_hidden = torch.nn.TransformerEncoderLayer(
            d_model=self.hidden_size,
            nhead=self.n_head,
            dim_feedforward=self.hidden_size,
            dropout=self.dropout,
            activation="relu",
            batch_first=True,
            norm_first=True,
        )
>>>>>>> 498ecf05

        # Instantiate internal hidden model
        self.inner_hidden_model = InnerHiddenModel(self.hidden_hidden, self.hidden)

    def init_hidden(self, input_shape=None):
        return None


class NetworkRNN(Model):
    """
    A model of the C. elegans nervous system using a continuous-time RNN backbone.
    TODO: Cite tutorial by Guangyu Robert Yang and associated primer paper.
    """

    def __init__(
        self,
        input_size: int,
        hidden_size: int,
        num_layers: int = 1,
        loss: Union[Callable, None] = None,
        fft_reg_param: float = 0.0,
        l1_reg_param: float = 0.0,
    ):
        """
        The output size will be the same as the input size.
        NOTE: The `num_layers` parameter is not being used in this model.
        TODO: Implement a way to use the `num_layers` parameter in this model.
        """
        super(NetworkRNN, self).__init__(
            input_size,
            hidden_size,
            num_layers,
            loss,
            fft_reg_param,
            l1_reg_param,
        )

        # Input to hidden transformation
        self.input_hidden = torch.nn.Sequential(
            torch.nn.Linear(self.input_size, self.hidden_size),
            torch.nn.ReLU(),
            # NOTE: YES use LayerNorm here!
            torch.nn.LayerNorm(self.hidden_size),
        )

        # Hidden to hidden transformation: Continuous time RNN (CTRNN) layer
        self.hidden_hidden = CTRNN(
            input_size=self.hidden_size,
            hidden_size=self.hidden_size,  # combine input and mask
            dt=0.25,
        )
        # Instantiate internal hidden model
        self.inner_hidden_model = InnerHiddenModel(self.hidden_hidden, self.hidden)

    def init_hidden(self, input_shape):
        device = next(self.parameters()).device
        batch_size = input_shape[0]  # beacuse batch_first=True
        hidden = torch.zeros(batch_size, self.hidden_size).to(device)
        return hidden


class NeuralCFC(Model):
    """
    Neural Circuit Policy (NCP) Closed-form continuous time (CfC) model.
    TODO: Cite Nature Machine Intelligence 2022 paper by Ramin Hasani, Daniela Rus et al.
    """

    def __init__(
        self,
        input_size: int,
        hidden_size: int,
        num_layers: int = 1,  # unused
        loss: Union[Callable, None] = None,
        fft_reg_param: float = 0.0,
        l1_reg_param: float = 0.0,
    ):
        """
        The output size will be the same as the input size.
        NOTE: The num_layers parameter is not being used in this model.
        TODO: Implement a way to use the `num_layers` parameter in this model.
        """

        super(NeuralCFC, self).__init__(
            input_size,
            hidden_size,
            num_layers,
            loss,
            fft_reg_param,
            l1_reg_param,
        )

        # Input to hidden transformation
        self.input_hidden = torch.nn.Sequential(
            torch.nn.Linear(self.input_size, self.hidden_size),
            torch.nn.ReLU(),
            # NOTE: YES use LayerNorm here!
            torch.nn.LayerNorm(self.hidden_size),
        )

        # Hidden to hidden transformation: Closed-form continuous-time (CfC) layer
        self.hidden_hidden = CfC(
            input_size=self.hidden_size,  # combine input and mask
            units=self.hidden_size,
            activation="relu",
        )

        # Instantiate internal hidden model
        self.inner_hidden_model = InnerHiddenModel(self.hidden_hidden, self.hidden)

        # Initialize RNN weights
        self.init_weights()

    def init_hidden(self, input_shape):
        """
        Inititializes the hidden state of the RNN.
        """
        device = next(self.parameters()).device
        batch_size = input_shape[0]  # because batch_first=True
        hidden = torch.zeros(batch_size, self.hidden_size).to(device)
        return hidden

    def init_weights(self):
        """
        Initializes the weights of the RNN.
        """
        for name, param in self.hidden_hidden.named_parameters():
            if "weight" in name:  # weights
                torch.nn.init.xavier_uniform_(param.data, gain=1.5)
            elif "bias" in name:  # biases
                torch.nn.init.zeros_(param.data)


class NetworkLSTM(Model):
    """
    A model of the _C. elegans_ neural network using an LSTM.
    Given an input sequence of length $L$ and an offset $\tau$,
    this model is trained to output the sequence of length $L$
    that occurs $tau$ time steps after the start of the input sequence.
    """

    def __init__(
        self,
        input_size: int,
        hidden_size: int,
        num_layers: int = 1,
        loss: Union[Callable, None] = None,
        fft_reg_param: float = 0.0,
        l1_reg_param: float = 0.0,
    ):
        """
        The output size will be the same as the input size.
        """
        super(NetworkLSTM, self).__init__(
            input_size,
            hidden_size,
            num_layers,
            loss,
            fft_reg_param,
            l1_reg_param,
        )

        # Input to hidden transformation
        self.input_hidden = torch.nn.Sequential(
            torch.nn.Linear(self.input_size, self.hidden_size),
            torch.nn.ReLU(),
            # NOTE: YES use LayerNorm here!
            torch.nn.LayerNorm(self.hidden_size),
        )

        # Hidden to hidden transformation: Long-short term memory (LSTM) layer
        self.hidden_hidden = torch.nn.LSTM(
            input_size=self.hidden_size,  # combine input and mask
            hidden_size=self.hidden_size,
            num_layers=self.num_layers,
            bias=True,
            batch_first=True,
        )

        # Instantiate internal hidden model
        self.inner_hidden_model = InnerHiddenModel(self.hidden_hidden, self.hidden)

        # Initialize LSTM weights
        self.init_weights()

    def init_hidden(self, input_shape):
        """
        Inititializes the hidden and cell states of the LSTM.
        """
        device = next(self.parameters()).device
        batch_size = input_shape[0]  # because batch_first=True
        h0 = torch.zeros(self.num_layers, batch_size, self.hidden_size).to(device)
        c0 = torch.zeros(self.num_layers, batch_size, self.hidden_size).to(device)
        return (h0, c0)

    def init_weights(self):
        """
        Initializes the weights of the LSTM.
        """
        for name, param in self.hidden_hidden.named_parameters():
            if "weight_ih" in name:  # Input-hidden weights
                torch.nn.init.xavier_uniform_(param.data, gain=1.5)
            elif "weight_hh" in name:  # Hidden-hidden weights
                torch.nn.init.orthogonal_(param.data)
            elif "bias" in name:  # Bias weights
                # param.data.fill_(0)
                torch.nn.init.zeros_(param.data)


<<<<<<< HEAD
class NetworkGCN(Model):
    """
    A graph neural network model of the _C. elegans_ nervous system.
    """

    def __init__(
        self,
        input_size: int,
        hidden_size: int,
        num_layers: int = 1,
        loss: Union[Callable, None] = None,
        fft_reg_param: float = 0.0,
        l1_reg_param: float = 0.0,
    ):
        super(NetworkGCN, self).__init__(
            input_size,
            hidden_size,
            num_layers,
            loss,
            fft_reg_param,
            l1_reg_param,
        )

        # Input to hidden transformation: Graph Convolutional Network (GCN) layer
        self.input_hidden = GCNModel(self.input_size, self.hidden_size, num_layers=1)

        # Hidden to hidden transformation: Identity layer
        self.hidden_hidden = torch.nn.Sequential(
            self.identity,
            torch.nn.ReLU(),
            # NOTE: Do NOT use LayerNorm here!
            # # NOTE: YES use LayerNorm here!
            # torch.nn.LayerNorm(self.hidden_size),
        )

        # Instantiate internal hidden model
        self.inner_hidden_model = InnerHiddenModel(self.hidden_hidden, self.hidden)

    def init_hidden(self, input_shape=None):
        """Initialize the hidden state of the inner model."""
        self.hidden = None
        return None
=======
# region NetworkGCN: attempt Graph Neural Neural Network Architecture (work-in-progress)
# # TODO: Work on this model more.
# class NetworkGCN(Model):
#     """
#     A graph neural network model of the _C. elegans_ nervous system.
#     """

#     def __init__(
#         self,
#         input_size: int,
#         hidden_size: int,
#         loss: Union[Callable, None] = None,
#         fft_reg_param: float = 0.0,
#         l1_reg_param: float = 0.0,
#     ):
#         super(NetworkGCN, self).__init__(
#             input_size,
#             hidden_size,
#             loss,
#             fft_reg_param,
#             l1_reg_param,
#         )

#         # Input to hidden transformation: Graph Convolutional Network (GCN) layer
#         self.input_hidden = GCNModel(self.input_size, self.hidden_size)

#         # Hidden to hidden transformation: Identity layer
#         self.hidden_hidden = torch.nn.Sequential(
#             self.identity,
#             torch.nn.ReLU(),
#             # NOTE: Do NOT use LayerNorm here!
#         )

#         # Instantiate internal hidden model
#         self.inner_hidden_model = InnerHiddenModel(self.hidden_hidden, self.hidden)

#     def init_hidden(self, input_shape=None):
#         """Initialize the hidden state of the inner model."""
#         self.hidden = None
#         return None
# endregion

# # # ~~~~~~~~~~~~~~~~~~~~~~~~~~~~~~~~~~~~~~~~~~~~~~~~~~~~~~~~~~~~~~~~~~~~~~~~~~~~~~#
>>>>>>> 498ecf05
<|MERGE_RESOLUTION|>--- conflicted
+++ resolved
@@ -25,62 +25,9 @@
         print("Total Trainable Parameters:", total_trainable)
     return total_params, total_trainable
 
-def print_parameters(model, verbose=False):
-    table = PrettyTable(["Module", "Parameters", "Trainable"])
-
-    total_params = 0
-    total_trainable = 0
-
-    for name, parameter in model.named_parameters():
-        num_params = torch.prod(torch.tensor(parameter.size())).item()
-        total_params += num_params
-
-        trainable = parameter.requires_grad
-        if trainable:
-            total_trainable += num_params
-
-        table.add_row([name, num_params, trainable])
-
-    if verbose:
-        print(table)
-        print("Total Parameters:", total_params)
-        print("Total Trainable Parameters:", total_trainable)
-    return total_params, total_trainable
-
-
-# # # Transformer Parts (Self-Attention, Feed-Forward, Positional Encoding) # # #
+# # # "Cores" or Inner Models for Different Model Architectures # # #
 # # # ~~~~~~~~~~~~~~~~~~~~~~~~~~~~~~~~~~~~~~~~~~~~~~~~~~~~~~~~~~~~~~~~~~~~~~~~~~~~~~#
-class Head(torch.nn.Module):
-    """
-    One head of self-attention.
-    """
-
-<<<<<<< HEAD
-    def __init__(self, head_size, n_embd, block_size, dropout):
-        super().__init__()
-        self.key = torch.nn.Linear(n_embd, head_size, bias=False)
-        self.query = torch.nn.Linear(n_embd, head_size, bias=False)
-        self.value = torch.nn.Linear(n_embd, head_size, bias=False)
-        self.register_buffer("tril", torch.tril(torch.ones(block_size, block_size)))
-        self.dropout = torch.nn.Dropout(dropout)
-
-    def forward(self, x):
-        B, T, C = x.shape
-        k = self.key(x)  # (B,T,C)
-        q = self.query(x)  # (B,T,C)
-        # compute attention scores ("affinities")
-        wei = q @ k.transpose(-2, -1) * C**-0.5  # (B, T, C) @ (B, C, T) -> (B, T, T)
-        wei = wei.masked_fill(self.tril[:T, :T] == 0, float("-inf"))  # (B, T, T)
-        wei = torch.nn.functional.softmax(wei, dim=-1)  # (B, T, T)
-        wei = self.dropout(wei)
-        # perform the weighted aggregation of the values
-        v = self.value(x)  # (B,T,C)
-        out = wei @ v  # (B, T, T) @ (B, T, C) -> (B, T, C)
-        return out
-
-
-class MultiHeadAttention(torch.nn.Module):
-=======
+
 class PositionalEncoding(torch.nn.Module):
     """
     Sinuosoidal positional encoding from Attention is All You Need paper.
@@ -111,111 +58,34 @@
         return self.dropout(x)
 
 class FeedForward(torch.nn.Module):
->>>>>>> 498ecf05
-    """
-    Multiple heads of self-attention in parallel.
-    """
-
-    def __init__(self, n_head, head_size, n_embd, block_size, dropout):
+    """
+    A simple linear layer followed by a non-linearity and dropout.
+    n_embd: embedding dimension or width of the single hidden layer.
+    dropout: probability of dropping a neuron.
+    """
+
+    def __init__(self, n_embd, dropout=0.1):
         super().__init__()
-        self.heads = torch.nn.ModuleList(
-            [Head(head_size, n_embd, block_size, dropout) for _ in range(n_head)]
-        )
-        self.proj = torch.nn.Linear(n_embd, n_embd)
-        self.dropout = torch.nn.Dropout(dropout)
-
-    def forward(self, x):
-        out = torch.cat([h(x) for h in self.heads], dim=-1)
-        out = self.dropout(self.proj(out))
-        return out
-
-
-class FeedFoward(torch.nn.Module):
-    """
-    A simple linear layer followed by a non-linearity.
-    """
-
-    def __init__(self, n_embd, dropout):
-        super().__init__()
-        self.net = torch.nn.Sequential(
+        self.ffwd = torch.nn.Sequential(
             torch.nn.Linear(n_embd, n_embd),
             torch.nn.ReLU(),
-            #torch.nn.Linear(4 * n_embd, n_embd),
             torch.nn.Dropout(dropout),
         )
 
     def forward(self, x):
-        return self.net(x)
-
-
-class TransformerBlock(torch.nn.Module):
-    """
-    Transformer block: communication followed by computation.
-    """
-
-    def __init__(self, n_embd, block_size, n_head, dropout):
-        # n_embd: embedding dimension, n_head: the number of heads we'd like
-        super().__init__()
-        head_size = n_embd // n_head
-        self.sa = MultiHeadAttention(n_head, head_size, n_embd, block_size, dropout)
-        self.ffwd = FeedFoward(n_embd, dropout)
-        self.ln1 = torch.nn.LayerNorm(n_embd)
-        self.ln2 = torch.nn.LayerNorm(n_embd)
-
-    def forward(self, x):
-        # notice the use of residual (skip) connections
-        x = x + self.sa(self.ln1(x))
-        x = x + self.ffwd(self.ln2(x))
+        """
+        Uses residual ("skip") connection.
+        """
+        x = x + self.ffwd(x)
         return x
 
 
-class PositionalEncoding(torch.nn.Module):
-    """
-    Sinuosoidal positional encoding from Attention is All You Need paper.
-    """
-
-    def __init__(
-        self,
-        n_embd: int,
-        max_len: int = MAX_TOKEN_LEN,
-        dropout: float = 0.1,
-    ):
-        super().__init__()
-        self.max_len = max_len
-        self.dropout = torch.nn.Dropout(p=dropout)
-        position = torch.arange(max_len).unsqueeze(1)
-        div_term = torch.exp(torch.arange(0, n_embd, 2) * (-math.log(10000.0) / n_embd))
-        pe = torch.zeros(1, max_len, n_embd)
-        pe[0, :, 0::2] = torch.sin(position * div_term)
-        pe[0, :, 1::2] = torch.cos(position * div_term)
-        self.register_buffer("pe", pe)
-
-    def forward(self, x):
-        """
-        Args:
-            x: Tensor, shape (batch_size, seq_len, embedding_dim)
-        """
-        x = x + self.pe[:, : x.size(1), :]  # add positional encoding to input
-        return self.dropout(x)
-
-
-# # # ~~~~~~~~~~~~~~~~~~~~~~~~~~~~~~~~~~~~~~~~~~~~~~~~~~~~~~~~~~~~~~~~~~~~~~~~~~~~~~#
-
-
-<<<<<<< HEAD
-# # # Backbones or Inner Parts of Other Models # # #
-# # # ~~~~~~~~~~~~~~~~~~~~~~~~~~~~~~~~~~~~~~~~~~~~~~~~~~~~~~~~~~~~~~~~~~~~~~~~~~~~~~#
-=======
-
->>>>>>> 498ecf05
 class CTRNN(torch.nn.Module):
     """Continuous-time RNN.
 
     Parameters:
         input_size: Number of input neurons
         hidden_size: Number of hidden neurons
-        dt: discretization time step in ms.
-            If None, dt equals time constant tau
 
     Inputs:
         input: tensor of shape (seq_len, batch, input_size)
@@ -227,23 +97,13 @@
         hidden: tensor of shape (batch, hidden_size), final hidden activity
     """
 
-    def __init__(self, input_size, hidden_size, tau=1, dt=None):
+    def __init__(self, input_size, hidden_size):
         super().__init__()
         self.input_size = input_size
         self.hidden_size = hidden_size
-<<<<<<< HEAD
-        self.tau = tau  # time constant
-        if dt is None:
-            alpha = 1
-        else:
-            alpha = dt / self.tau  # think of as a decay rate
-        self.alpha = alpha
-
-=======
         self.register_parameter(
             name="alpha", param=torch.nn.Parameter(torch.ones(1, hidden_size))
         )
->>>>>>> 498ecf05
         self.input2h = torch.nn.Linear(input_size, hidden_size)
         self.h2h = torch.nn.Linear(hidden_size, hidden_size)
 
@@ -266,14 +126,14 @@
                 network activity at the next time step
         """
         h_new = torch.relu(self.input2h(input) + self.h2h(hidden))
-        h_new = hidden * (1 - self.alpha) + h_new * self.alpha
+        # the sigmoid contrains alpha such that 0 <= alpha <=1
+        h_new = hidden * (1 - self.alpha.sigmoid()) + h_new * self.alpha.sigmoid()
         return h_new
 
     def forward(self, input, hidden=None):
         """
         Propagate input through the network.
-        NOTE: Because we use batch_first=True,
-        input has shape (batch, seq_len, input_size).
+        NOTE: Because we use batch_first=True, input has shape (batch, seq_len, input_size).
         """
 
         # If hidden activity is not provided, initialize it
@@ -291,8 +151,6 @@
         output = torch.stack(output, dim=1)  # (batch, seq_len, hidden_size)
         return output, hidden
 
-<<<<<<< HEAD
-=======
 
 # region Graph Convolutional Network (GCN): Core / Inner Model for NetworkGCN (work-in-progress)
 # # TODO: Work on this model more.
@@ -416,148 +274,12 @@
 
 #         return x  # (batch_size, seq_len, hidden_size)
 # endregion
->>>>>>> 498ecf05
-
-class FeedForwardBlock(torch.nn.Module):
-    """
-    Feedforward block.
-    """
-
-    def __init__(self, n_embd, dropout):
-        # n_embd: embedding dimension
-        super().__init__()
-        self.ffwd = FeedFoward(n_embd, dropout)
-        self.ln = torch.nn.LayerNorm(n_embd)
-
-    def forward(self, x):
-        # notice the use of residual (skip) connections
-        x = x + self.ffwd(self.ln(x))
-        return x
-
-
-class GCNModel(torch.nn.Module):
-    """
-    Graph Convolutional Network (GCN) model
-    for _C. elegans_ connectome graph.
-    """
-
-    def __init__(
-        self,
-        input_size,
-        hidden_size,
-        num_layers=1,
-    ):
-        super().__init__()
-        # Load the connectome graph
-        graph_tensors = torch.load(
-            os.path.join(
-                ROOT_DIR, "data", "processed", "connectome", "graph_tensors.pt"
-            )
-        )
-        graph = Data(**graph_tensors)
-        assert (
-            graph.num_nodes == input_size
-        ), "Input size must match number of nodes in connectome."
-
-        # Set attributes
-        self.input_size = input_size
-        self.hidden_size = hidden_size
-        # TODO: Figure out how to use the `num_layers` parameter in this model.
-        self.num_layers = num_layers
-        self.edge_index = graph.edge_index
-        self.edge_attr = graph.edge_attr
-
-        # Define the GCN layers
-        self.elec_conv = GCNConv(
-            in_channels=-1,
-            out_channels=self.hidden_size,
-            improved=True,
-        )  # electrical synapse convolutions,
-        self.chem_conv = GCNConv(
-            in_channels=-1,
-            out_channels=self.hidden_size,
-            improved=True,
-        )  # chemical synapse convolutions
-        self.hid_proj = torch.nn.Linear(
-            in_features=2 * self.hidden_size, out_features=self.hidden_size
-        )  # projection to latent space (i.e hidden state)
-
-        # Check if first forward call
-        self.first_forward = True
-        self.device = torch.device("cpu")
-        self.random_projection = None
-
-    def forward(self, x):
-        """
-        GCNConv layers:
-            - input: node features (|V|, F_in), edge indices (2,|E|), edge weights (|E|) (optional)
-            - output: node features (|V|, F_out)
-
-        x: input tensor w/ shape (batch_size, seq_len, input_size)
-
-        input_size = 302, which is the number of nodes |V| in the connectome graph of _C. elegans_.
-        """
-        # Check that the input shape is as expected
-        batch_size, seq_len, input_size = x.shape
-        assert input_size == self.input_size, "Incorrectly shaped input tensor."
-
-        # Move GCNConv layers to same device as data
-        if self.first_forward:
-            self.device = x.device
-            self.elec_conv = self.elec_conv.to(self.device)
-            self.chem_conv = self.chem_conv.to(self.device)
-            self.random_projection = torch.randn(
-                self.input_size,
-                seq_len,
-                requires_grad=False,
-                dtype=torch.float,
-                device=self.device,
-            )  # (hidden_size, seq_len)
-            self.first_forward = False
-
-        # Reshape the input (batch_size, |V| = input_size = 302, seq_len)
-        x = torch.transpose(x, 1, 2)
-
-        # Create a list of Data objects.
-        data_list = [
-            Data(
-                x=x[i].to(self.device),
-                edge_index=self.edge_index.to(self.device),
-                edge_attr=self.edge_attr.to(self.device),
-            )
-            for i in range(x.size(0))
-        ]
-
-        # Convert this list into a Batch object.
-        batch = Batch.from_data_list(data_list)
-
-        # Chemical synapses convolution
-        elec_weight = batch.edge_attr[:, 0]
-        elec_hidden = self.elec_conv(
-            x=batch.x,
-            edge_index=batch.edge_index,
-            edge_weight=elec_weight,
-        )
-
-        # Gap junctions convolution
-        chem_weight = batch.edge_attr[:, 1]
-        chem_hidden = self.chem_conv(
-            x=batch.x,
-            edge_index=batch.edge_index,
-            edge_weight=chem_weight,
-        )
-
-        # Concatenate into a single latent
-        hidden = torch.cat([elec_hidden, chem_hidden], dim=-1)
-
-        # Transform back to the input space
-        x = self.hid_proj(hidden).T  # (batch_size, input_size, hidden_size)
-        x = x.reshape(self.hidden_size, batch_size, self.input_size)
-        x = x @ self.random_projection  # (hidden_size, batch_size, seq_len)
-        x = x.reshape(batch_size, seq_len, self.hidden_size)
-
-        return x  # (batch_size, seq_len, hidden_size)
-
+
+# # # ~~~~~~~~~~~~~~~~~~~~~~~~~~~~~~~~~~~~~~~~~~~~~~~~~~~~~~~~~~~~~~~~~~~~~~~~~~~~~~#
+
+
+### A commmon interface that encapsulates the "Core" of Inner Model of different architectures ###
+# # # ~~~~~~~~~~~~~~~~~~~~~~~~~~~~~~~~~~~~~~~~~~~~~~~~~~~~~~~~~~~~~~~~~~~~~~~~~~~~~~#
 
 
 class InnerHiddenModel(torch.nn.Module):
@@ -580,15 +302,6 @@
     def set_hidden(self, hidden_state):
         self.hidden = hidden_state
         return None
-<<<<<<< HEAD
-
-
-# # # ~~~~~~~~~~~~~~~~~~~~~~~~~~~~~~~~~~~~~~~~~~~~~~~~~~~~~~~~~~~~~~~~~~~~~~~~~~~~~~#
-
-
-# # # Models (super class and sub classes) # # #
-# # # ~~~~~~~~~~~~~~~~~~~~~~~~~~~~~~~~~~~~~~~~~~~~~~~~~~~~~~~~~~~~~~~~~~~~~~~~~~~~~~#
-=======
 
 
 # # # ~~~~~~~~~~~~~~~~~~~~~~~~~~~~~~~~~~~~~~~~~~~~~~~~~~~~~~~~~~~~~~~~~~~~~~~~~~~~~~#
@@ -599,7 +312,6 @@
 # # # ~~~~~~~~~~~~~~~~~~~~~~~~~~~~~~~~~~~~~~~~~~~~~~~~~~~~~~~~~~~~~~~~~~~~~~~~~~~~~~#
 
 
->>>>>>> 498ecf05
 class Model(torch.nn.Module):
     """
     Super class for all models.
@@ -611,29 +323,23 @@
             loss function we use is `torch.nn.MSELoss()`.
         3. A readout layer is implemented and will always be
             called `self.linear`.
-        4. There is at least 1 hidden layer. The value of the
-            argument `num_layers` specifies the number of hidden layers.
-        5. When it is possible for a model to be multi-layered,
-            the `num_layers` argument is used to create the desired number
-            of layers. Otherwise `num_layers` defaults to 1.
-        6. TODO: A method called `sample` or `generate` should be implemented to allow
-            sampling spontaneous neural activity from the network.
-            Need to read the literature on generative models, score-/energy-based
-            models, and diffusion models to understand out how to implement this.
-        7. Getter methods for the input size, hidden size, and number of layers called
-            `get_input_size`, `get_hidden_size`, and `get_num_layers`, respectively.
+        4. The core of all models is called `self.hidden_hidden` and it is
+            comprised of a single hidden layer of an architecture of choice.
+        7. Getter methods for the input size and hidden size called
+            `get_input_size`, and `get_hidden_size`, respectively.
     """
 
     def __init__(
         self,
         input_size: int,
         hidden_size: int,
-        num_layers: int = 1,
         loss: Union[Callable, None] = None,
         fft_reg_param: float = 0.0,
         l1_reg_param: float = 0.0,
     ):
-        """Defines attributes common to all models."""
+        """
+        Defines attributes common to all models.
+        """
         super(Model, self).__init__()
         assert (
             isinstance(fft_reg_param, float) and 0.0 <= fft_reg_param <= 1.0
@@ -657,18 +363,12 @@
         self.input_size = input_size  # Number of neurons (302)
         self.output_size = input_size  # Number of neurons (302)
         self.hidden_size = hidden_size
-        self.num_layers = num_layers
         self.fft_reg_param = fft_reg_param
         self.l1_reg_param = l1_reg_param
         # Initialize hidden state
         self._init_hidden()
-<<<<<<< HEAD
-        # Initialize the tau
-        self.tau = 1  # next-timestep prediction
-=======
         # Initialize the tau (1 := next-timestep prediction)
         self.tau = 1
->>>>>>> 498ecf05
         # Identity layer
         self.identity = torch.nn.Identity()
         # Input to hidden transformation - placeholder
@@ -705,9 +405,6 @@
 
     def get_hidden_size(self):
         return self.hidden_size
-
-    def get_num_layers(self):
-        return self.num_layers
 
     def get_loss_name(self):
         return self.loss_name
@@ -789,34 +486,10 @@
                 prediction: (batch_size, seq_len, input_size)
                 target: (batch_size, seq_len, input_size)
             """
-            # apply exponential recency decay factor to original loss
-            # # TODO: play around with time constant (a.k.a half-life, decay rate) parameter
-            half_life = prediction.size(1) / 2  # half-life = seq_len / 2
-            # half_life = 1e-10 # ~ infinitisemal time constant
-            # half_life = 1e10 # ~ infinite time constant
-            kernel = (
-                torch.flip(
-                    torch.exp(-torch.arange(prediction.size(1)) / half_life),
-                    dims=[-1],
-                )
-                .view(1, -1, 1)
-                .to(prediction.device)
-            )
             # calculate next time step prediction loss
-<<<<<<< HEAD
-            original_loss = self.loss(reduction='none', **kwargs)(
-                # kernel * prediction,
-                # kernel * target,  # weigh more recent time steps more heavily
-                # # NOTE: the next two options are the extreme ends of a spectrum from using an exponential recency decay
-                # prediction[:, -self.tau :, :],  # essentially considers only the most recent time steps
-                # target[:, -self.tau :, :],  # equivalent to infinitisemal time constant
-                prediction,  # consider all time steps weighted equally
-                target,  # equivalent to infinite time constant
-=======
             original_loss = self.loss(reduction="none", **kwargs)(
                 prediction,
                 target,
->>>>>>> 498ecf05
             )
             # FFT regularization term
             fft_loss = 0.0
@@ -841,15 +514,14 @@
             return regularized_loss
 
         return loss
-    
 
     def generate(
-            self,
-            input: torch.Tensor,
-            mask: torch.Tensor,
-            nb_ts_to_generate: int,
-            context_window: int,
-            autoregressive: bool = True,
+        self,
+        input: torch.Tensor,
+        mask: torch.Tensor,
+        nb_ts_to_generate: int,
+        context_window: int,
+        autoregressive: bool = True,
     ):
         """
         Generate future neural activity from the model.
@@ -871,46 +543,42 @@
             Generated data with shape (nb_ts_to_generate, neurons)
         """
 
-<<<<<<< HEAD
-        self.eval()
-
-        generated_values = []
-=======
         self.eval()  # set model to evaluation mode
->>>>>>> 498ecf05
 
         if autoregressive:
             # Generate values autoregressively
             input = input[:, :context_window, :]  # shape (1, context_window, 302)
 
-<<<<<<< HEAD
-        with torch.no_grad(): 
-=======
         generated_values = []
         with torch.no_grad():
->>>>>>> 498ecf05
             for t in range(nb_ts_to_generate):
-
                 # Get the last context_window values of the input tensor
-                x = input[:, t:context_window+t, :]  # shape (1, context_window, 302)
+                x = input[
+                    :, t : context_window + t, :
+                ]  # shape (1, context_window, 302)
 
                 # Get predictions
-                predictions = self(x, mask, tau=self.tau)  # shape (1, context_window, 302)
+                predictions = self(
+                    x, mask, tau=self.tau
+                )  # shape (1, context_window, 302)
 
                 # Get last predicted value
                 last_time_step = predictions[:, -1, :].unsqueeze(0)  # shape (1, 1, 302)
 
                 # Append the prediction to the generated_values list and input tensor
                 generated_values.append(last_time_step)
-                input = torch.cat((input, last_time_step), dim=1)  # add the prediction to the input tensor
+                input = torch.cat(
+                    (input, last_time_step), dim=1
+                )  # add the prediction to the input tensor
 
         # Stack the generated values to a tensor
-        generated_tensor = torch.cat(generated_values, dim=1)  # shape (nb_ts_to_generate, 302)
-        
+        generated_tensor = torch.cat(
+            generated_values, dim=1
+        )  # shape (nb_ts_to_generate, 302)
+
         return generated_tensor
 
-
-    def sample(self, timesteps):
+    def sample(self, nb_ts_to_sample: int):
         """
         Sample spontaneous neural activity from the model.
         TODO: Figure out how to use diffusion models to sample from the network.
@@ -918,14 +586,11 @@
         pass
 
 
-<<<<<<< HEAD
-=======
 # # # Models subclasses: Indidividually differentiated model architectures # # # #
 # Use the same model backbone provided by Model but with a distinct core or inner hidden model #
 # # # ~~~~~~~~~~~~~~~~~~~~~~~~~~~~~~~~~~~~~~~~~~~~~~~~~~~~~~~~~~~~~~~~~~~~~~~~~~~~~~#
 
 
->>>>>>> 498ecf05
 class LinearNN(Model):
     """
     TODO: Test model with/without using information from the neuron mask.
@@ -936,7 +601,6 @@
         self,
         input_size: int,
         hidden_size: int,
-        num_layers: int = 1,
         loss: Union[Callable, None] = None,
         fft_reg_param: float = 0.0,
         l1_reg_param: float = 0.0,
@@ -944,7 +608,6 @@
         super(LinearNN, self).__init__(
             input_size,
             hidden_size,
-            num_layers,
             loss,
             fft_reg_param,
             l1_reg_param,
@@ -958,20 +621,6 @@
             self.hidden_size,
         )  # combine input and mask
 
-<<<<<<< HEAD
-        # Feedforward blocks
-        self.blocks = torch.nn.Sequential(
-            *(
-                FeedForwardBlock(
-                    n_embd=self.hidden_size,
-                    dropout=self.dropout,
-                )
-                for _ in range(self.num_layers)
-            )
-        )
-
-=======
->>>>>>> 498ecf05
         # Input to hidden transformation
         self.input_hidden = torch.nn.Sequential(
             self.embedding,
@@ -980,10 +629,10 @@
             torch.nn.LayerNorm(self.hidden_size),
         )
 
-        # Hidden to hidden transformation: Linear layer
-        self.hidden_hidden = torch.nn.Sequential(
-            self.blocks,
-            torch.nn.ReLU(),
+        # Hidden to hidden transformation: FeedForward layer
+        self.hidden_hidden = FeedForward(
+            n_embd=self.hidden_size,
+            dropout=self.dropout,
         )
         # Instantiate internal hidden model
         self.inner_hidden_model = InnerHiddenModel(self.hidden_hidden, self.hidden)
@@ -1001,13 +650,11 @@
         self,
         input_size: int,
         hidden_size: int,
-        num_layers: int = 1,
         loss: Union[Callable, None] = None,
         fft_reg_param: float = 0.0,
         l1_reg_param: float = 0.0,
     ):
         """
-        TODO: Cite Andrej Kaparthy's tutorial on "How to code GPT from scratch".
         Neural activity data is continuous valued and thus
         can naturally be treated as if it were already emebedded.
         However, to maintain notational similarity with the original
@@ -1018,26 +665,12 @@
         super(NeuralTransformer, self).__init__(
             input_size,
             hidden_size,
-            num_layers,
             loss,
             fft_reg_param,
             l1_reg_param,
         )
 
         # Special transformer parameters
-<<<<<<< HEAD
-        # TODO: Make a way to ensure `n_head` is a divisor of `hidden_size`
-        self.n_head = (  # NOTE: this must be divisor of `hidden_size`
-            4  # number of attention heads;
-        )
-        self.block_size = MAX_TOKEN_LEN  # maximum attention block (i.e. context) size
-        self.dropout = 0.0  # dropout rate
-
-        # Positional encoding
-        self.position_encoding = PositionalEncoding(
-            self.input_size,
-            max_len=self.block_size,
-=======
         self.n_head = (
             1  # number of attention heads; NOTE: this must be divisor of `hidden_size`
         )
@@ -1046,7 +679,6 @@
         # Positional encoding
         self.positional_encoding = PositionalEncoding(
             self.input_size,
->>>>>>> 498ecf05
             dropout=self.dropout,
         )
 
@@ -1055,14 +687,6 @@
             self.input_size,
             self.hidden_size,
         )  # combine input and mask
-
-        # # Transformer blocks
-        # self.blocks = TransformerBlock(
-        #     n_embd=self.hidden_size,
-        #     block_size=self.block_size,
-        #     n_head=self.n_head,
-        #     dropout=self.dropout,
-        # )
 
         # Input to hidden transformation
         self.input_hidden = torch.nn.Sequential(
@@ -1073,19 +697,6 @@
             # NOTE: Do NOT use LayerNorm here!
         )
 
-<<<<<<< HEAD
-        # Hidden to hidden transformation: Transformer layer
-        # self.hidden_hidden = torch.nn.Sequential(
-        #     self.blocks,
-        #     torch.nn.ReLU(),
-        #     # NOTE: Do NOT use LayerNorm here!
-        # )
-        # What if just use the Pytorch implementation?
-        self.hidden_hidden = torch.nn.TransformerEncoderLayer(d_model=self.hidden_size, nhead=1, 
-                                                              dim_feedforward=self.hidden_size, 
-                                                              activation="relu", batch_first=True, 
-                                                              norm_first=True)
-=======
         # Hidden to hidden transformation: Transformer Encoder layer
         self.hidden_hidden = torch.nn.TransformerEncoderLayer(
             d_model=self.hidden_size,
@@ -1096,7 +707,6 @@
             batch_first=True,
             norm_first=True,
         )
->>>>>>> 498ecf05
 
         # Instantiate internal hidden model
         self.inner_hidden_model = InnerHiddenModel(self.hidden_hidden, self.hidden)
@@ -1108,27 +718,23 @@
 class NetworkRNN(Model):
     """
     A model of the C. elegans nervous system using a continuous-time RNN backbone.
-    TODO: Cite tutorial by Guangyu Robert Yang and associated primer paper.
+    TODO: Cite tutorial by Guangyu Robert Yang and the paper: Artificial Neural Networks for Neuroscientists: A Primer.
     """
 
     def __init__(
         self,
         input_size: int,
         hidden_size: int,
-        num_layers: int = 1,
         loss: Union[Callable, None] = None,
         fft_reg_param: float = 0.0,
         l1_reg_param: float = 0.0,
     ):
         """
         The output size will be the same as the input size.
-        NOTE: The `num_layers` parameter is not being used in this model.
-        TODO: Implement a way to use the `num_layers` parameter in this model.
         """
         super(NetworkRNN, self).__init__(
             input_size,
             hidden_size,
-            num_layers,
             loss,
             fft_reg_param,
             l1_reg_param,
@@ -1146,7 +752,6 @@
         self.hidden_hidden = CTRNN(
             input_size=self.hidden_size,
             hidden_size=self.hidden_size,  # combine input and mask
-            dt=0.25,
         )
         # Instantiate internal hidden model
         self.inner_hidden_model = InnerHiddenModel(self.hidden_hidden, self.hidden)
@@ -1168,21 +773,17 @@
         self,
         input_size: int,
         hidden_size: int,
-        num_layers: int = 1,  # unused
         loss: Union[Callable, None] = None,
         fft_reg_param: float = 0.0,
         l1_reg_param: float = 0.0,
     ):
         """
         The output size will be the same as the input size.
-        NOTE: The num_layers parameter is not being used in this model.
-        TODO: Implement a way to use the `num_layers` parameter in this model.
         """
 
         super(NeuralCFC, self).__init__(
             input_size,
             hidden_size,
-            num_layers,
             loss,
             fft_reg_param,
             l1_reg_param,
@@ -1241,7 +842,6 @@
         self,
         input_size: int,
         hidden_size: int,
-        num_layers: int = 1,
         loss: Union[Callable, None] = None,
         fft_reg_param: float = 0.0,
         l1_reg_param: float = 0.0,
@@ -1252,7 +852,6 @@
         super(NetworkLSTM, self).__init__(
             input_size,
             hidden_size,
-            num_layers,
             loss,
             fft_reg_param,
             l1_reg_param,
@@ -1270,7 +869,6 @@
         self.hidden_hidden = torch.nn.LSTM(
             input_size=self.hidden_size,  # combine input and mask
             hidden_size=self.hidden_size,
-            num_layers=self.num_layers,
             bias=True,
             batch_first=True,
         )
@@ -1287,8 +885,8 @@
         """
         device = next(self.parameters()).device
         batch_size = input_shape[0]  # because batch_first=True
-        h0 = torch.zeros(self.num_layers, batch_size, self.hidden_size).to(device)
-        c0 = torch.zeros(self.num_layers, batch_size, self.hidden_size).to(device)
+        h0 = torch.zeros(1, batch_size, self.hidden_size).to(device)
+        c0 = torch.zeros(1, batch_size, self.hidden_size).to(device)
         return (h0, c0)
 
     def init_weights(self):
@@ -1305,50 +903,6 @@
                 torch.nn.init.zeros_(param.data)
 
 
-<<<<<<< HEAD
-class NetworkGCN(Model):
-    """
-    A graph neural network model of the _C. elegans_ nervous system.
-    """
-
-    def __init__(
-        self,
-        input_size: int,
-        hidden_size: int,
-        num_layers: int = 1,
-        loss: Union[Callable, None] = None,
-        fft_reg_param: float = 0.0,
-        l1_reg_param: float = 0.0,
-    ):
-        super(NetworkGCN, self).__init__(
-            input_size,
-            hidden_size,
-            num_layers,
-            loss,
-            fft_reg_param,
-            l1_reg_param,
-        )
-
-        # Input to hidden transformation: Graph Convolutional Network (GCN) layer
-        self.input_hidden = GCNModel(self.input_size, self.hidden_size, num_layers=1)
-
-        # Hidden to hidden transformation: Identity layer
-        self.hidden_hidden = torch.nn.Sequential(
-            self.identity,
-            torch.nn.ReLU(),
-            # NOTE: Do NOT use LayerNorm here!
-            # # NOTE: YES use LayerNorm here!
-            # torch.nn.LayerNorm(self.hidden_size),
-        )
-
-        # Instantiate internal hidden model
-        self.inner_hidden_model = InnerHiddenModel(self.hidden_hidden, self.hidden)
-
-    def init_hidden(self, input_shape=None):
-        """Initialize the hidden state of the inner model."""
-        self.hidden = None
-        return None
-=======
 # region NetworkGCN: attempt Graph Neural Neural Network Architecture (work-in-progress)
 # # TODO: Work on this model more.
 # class NetworkGCN(Model):
@@ -1391,5 +945,4 @@
 #         return None
 # endregion
 
-# # # ~~~~~~~~~~~~~~~~~~~~~~~~~~~~~~~~~~~~~~~~~~~~~~~~~~~~~~~~~~~~~~~~~~~~~~~~~~~~~~#
->>>>>>> 498ecf05
+# # # ~~~~~~~~~~~~~~~~~~~~~~~~~~~~~~~~~~~~~~~~~~~~~~~~~~~~~~~~~~~~~~~~~~~~~~~~~~~~~~#