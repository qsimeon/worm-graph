# NOTE: To avoid circular imports, only import libraries essential to
# initializing global variables and functions used by the main.py script.
import os
import torch
import random
import logging
import warnings
import numpy as np
import pandas as pd
import torch.multiprocessing

# Configure logger
logging.basicConfig(level=logging.INFO, format="%(asctime)s - %(levelname)s - %(message)s")

# Ignore all warnings
warnings.filterwarnings(action="ignore")

# Set the start method for multiprocessing
torch.multiprocessing.set_start_method("spawn", force=True)

# Set some environment variables
os.environ["PYTORCH_CUDA_ALLOC_CONF"] = "max_split_size_mb:128"
os.environ["CUDA_LAUNCH_BLOCKING"] = "1"
os.environ["TORCH_USE_CUDA_DSA"] = "1"
os.environ["HYDRA_FULL_ERROR"] = "1"
os.environ["MASTER_ADDR"] = "localhost"
os.environ["MASTER_PORT"] = "12345"  # just a random port
os.environ["OC_CAUSE"] = "1"

# Some global variables
USER = "qsimeon"  # OpenMind/computing cluster username

BLOCK_SIZE = 512  # maximum attention block size to use for Transformers

VERSION_2 = False  # whether to use version 2 of the model which tokenizes neural data

NUM_TOKENS = 256  # number of tokens in the neural vocabulary if using version 2

ROOT_DIR = os.path.dirname(os.path.abspath(__file__))

RAW_DATA_DIR = os.path.join(ROOT_DIR, "data", "raw")

LOGS_DIR = os.path.join(ROOT_DIR, "logs")

# List of all hermaphrodite neuron names
labels_file = os.path.join(RAW_DATA_DIR, "neuron_labels.txt")
if os.path.exists(labels_file):
    NEURON_LABELS = sorted(
        pd.read_csv(
            labels_file,
            sep=" ",
            header=None,
            names=["neuron"],
        ).neuron
    )
else:
    # fmt: off
    NEURON_LABELS = [ 
            # References: (1) https://www.wormatlas.org/neurons/Individual%20Neurons/Neuronframeset.html 
            #             (2) https://www.wormatlas.org/NeuronNames.htm
            "ADAL", "ADAR", "ADEL", "ADER", "ADFL", "ADFR", "ADLL", "ADLR", "AFDL", "AFDR",
            "AIAL", "AIAR", "AIBL", "AIBR", "AIML", "AIMR", "AINL", "AINR", "AIYL", "AIYR",
            "AIZL", "AIZR", "ALA", "ALML", "ALMR", "ALNL", "ALNR", "AQR", "AS1", "AS10",
            "AS11", "AS2", "AS3", "AS4", "AS5", "AS6", "AS7", "AS8", "AS9", "ASEL", "ASER",
            "ASGL", "ASGR", "ASHL", "ASHR", "ASIL", "ASIR", "ASJL", "ASJR", "ASKL", "ASKR",
            "AUAL", "AUAR", "AVAL", "AVAR", "AVBL", "AVBR", "AVDL", "AVDR", "AVEL", "AVER",
            "AVFL", "AVFR", "AVG", "AVHL", "AVHR", "AVJL", "AVJR", "AVKL", "AVKR", "AVL",
            "AVM", "AWAL", "AWAR", "AWBL", "AWBR", "AWCL", "AWCR", "BAGL", "BAGR", "BDUL",
            "BDUR", "CEPDL", "CEPDR", "CEPVL", "CEPVR", "DA1", "DA2", "DA3",
            "DA4", "DA5", "DA6", "DA7", "DA8", "DA9", "DB1", "DB2", "DB3", "DB4", "DB5",
            "DB6", "DB7", "DD1", "DD2", "DD3", "DD4", "DD5", "DD6", "DVA", "DVB", "DVC",
            "FLPL", "FLPR", "HSNL", "HSNR", "I1L", "I1R", "I2L", "I2R", "I3", "I4", "I5",
            "I6", "IL1DL", "IL1DR", "IL1L", "IL1R", "IL1VL", "IL1VR", "IL2DL", "IL2DR", "IL2L",
            "IL2R", "IL2VL", "IL2VR", "LUAL", "LUAR", "M1", "M2L", "M2R", "M3L", "M3R", "M4",
            "M5", "MCL", "MCR", "MI", "NSML", "NSMR", "OLLL", "OLLR", "OLQDL", "OLQDR",
            "OLQVL", "OLQVR", "PDA", "PDB", "PDEL", "PDER", "PHAL", "PHAR", "PHBL", "PHBR",
            "PHCL", "PHCR", "PLML", "PLMR", "PLNL", "PLNR", "PQR", "PVCL", "PVCR", "PVDL",
            "PVDR", "PVM", "PVNL", "PVNR", "PVPL", "PVPR", "PVQL", "PVQR", "PVR", "PVT",
            "PVWL", "PVWR", "RIAL", "RIAR", "RIBL", "RIBR", "RICL", "RICR", "RID", "RIFL",
            "RIFR", "RIGL", "RIGR", "RIH", "RIML", "RIMR", "RIPL", "RIPR", "RIR", "RIS",
            "RIVL", "RIVR", "RMDDL", "RMDDR", "RMDL", "RMDR", "RMDVL", "RMDVR", "RMED",
            "RMEL", "RMER", "RMEV", "RMFL", "RMFR", "RMGL", "RMGR", "RMHL", "RMHR", "SAADL",
            "SAADR", "SAAVL", "SAAVR", "SABD", "SABVL", "SABVR", "SDQL", "SDQR", "SIADL",
            "SIADR", "SIAVL", "SIAVR", "SIBDL", "SIBDR", "SIBVL", "SIBVR", "SMBDL", "SMBDR",
            "SMBVL", "SMBVR", "SMDDL", "SMDDR", "SMDVL", "SMDVR", "URADL", "URADR", "URAVL",
            "URAVR", "URBL", "URBR", "URXL", "URXR", "URYDL", "URYDR", "URYVL", "URYVR",
            "VA1", "VA10", "VA11", "VA12", "VA2", "VA3", "VA4", "VA5", "VA6", "VA7", "VA8",
            "VA9", "VB1", "VB10", "VB11", "VB2", "VB3", "VB4", "VB5", "VB6", "VB7", "VB8",
            "VB9", "VC1", "VC2", "VC3", "VC4", "VC5", "VC6", "VD1", "VD10", "VD11", "VD12",
            "VD13", "VD2", "VD3", "VD4", "VD5", "VD6", "VD7", "VD8", "VD9"
        ] # "CANL", "CANR"
    # NOTE: As of Cook et al. (2019), the CANL and CANR are considered to be end-organs, not neurons.
    # fmt: on

    # Write to a text file called "neuron_labels.txt" using pandas
    os.makedirs(RAW_DATA_DIR, exist_ok=True)
    pd.DataFrame(NEURON_LABELS).to_csv(labels_file, sep=" ", header=False, index=False)

NUM_NEURONS = len(NEURON_LABELS)  # number of neurons in the model organism

RAW_DATA_URL = "https://www.dropbox.com/scl/fi/0qtxfg6mtqczs3ll0ncr5/raw_data.zip?rlkey=z1qulvafew3hpl4wn47jbhoez&dl=1"

RAW_ZIP = "raw_data.zip"

# Essential raw data files that must be in the raw data directory
RAW_FILES = [  # TODO: Cite sources of these files.
    ### >>> Default (Premaratne's preprocessed Cook2019) connectome data files >>>
    "GHermChem_Edges.csv",
    "GHermChem_Nodes.csv",
    "GHermElec_Sym_Edges.csv",
    "GHermElec_Sym_Nodes.csv",
    ### <<< Default (Kamal Premaratne's preprocessed Cook2019) connectome data files <<<
    "Cook2019.xlsx",  # original Cook et al. (2019) connectome data file
    "Chklovskii2011.xls",  # Chklovskii et al. (2011) connectome data file
    "OpenWormConnectome.csv",  # OpenWorm connectome data file
    "CElegansFunctionalConnectivity.xlsx",  # Randi et al. (2023) functional connectome data file
    "white_1986_jsh.csv",  # L4 brain
    "white_1986_n2u.csv",  # adult brain
    "white_1986_jse.csv",  # adult tail
    "white_1986_whole.csv",  # whole animal compilation of Varshey et al. (2011)
    "witvliet_2020_7.csv",  # one adult brain of Witvliet et al. (2020)
    "witvliet_2020_8.csv",  # another adult brain of Witvliet et al. (2020)
    "LowResAtlasWithHighResHeadsAndTails.csv",  # atlas of C. elegans neuron 3D positions
    "Hobert2016_BrainAtlas.xlsx",  # mapping between class, label, type, and neurotransmitter
    "Witvliet2020_NeuronClasses.xlsx",  # high level classes of hermaphrodite neurons
    "neuron_labels.txt",  # labels (names) of all hermaphrodite neurons
    "neuron_master_sheet.csv",  # TODO: working on a sheet combines all neuron information (labels, classes, neurotransmitter, cell type, and position)
    # NOTE: "neuron_master_sheet.csv" will make the following files obsolete: "neuron_labels.txt", ""Witvliet2020_NeuronClasses.xlsx", "LowResAtlasWithHighResHeadsAndTails.csv", "Hobert2016_BrainAtlas.xlsx"
]

WORLD_SIZE = torch.cuda.device_count()


# Method for initializing the global computing device
def init_device():
    """
    Initialize the global computing device to be used.
    """
    if torch.backends.mps.is_available():
        print("MPS device found.")
        device = torch.device("mps")
    elif torch.cuda.is_available():
        print("CUDA device found.")
        device = torch.device("cuda")
        gpu_props = torch.cuda.get_device_properties(device)
        print(f"\t GPU: {gpu_props.name}")
    else:
        print("Defaulting to CPU.")
        device = torch.device("cpu")
    return device


# Get GPU if available
DEVICE = init_device()

# Set of real C. elegans datasets we have processed
EXPERIMENT_DATASETS = {
<<<<<<< HEAD
    # "Kato2015",
    # "Nichols2017",
    # "Skora2018",
    # "Kaplan2020",
    # "Yemini2021",
    # "Uzel2022",
    # "Dag2023",
    # "Leifer2023",  # Different type of dataset: stimulus-response.
    # "Lin2023",
    # "Flavell2023", # TODO: Something is wrong with worm0 always in this dataset. Specifically, a "worm0" is absent. Why?
    "Venkatachalam2024", 
=======
    "Kato2015",
    "Nichols2017",
    "Skora2018",
    "Kaplan2020",
    "Yemini2021",
    "Uzel2022",
    "Dag2023",
    "Leifer2023",  # Different type of dataset: stimulus-response.
    "Lin2023",
    "Flavell2023",  # TODO: Something is wrong with worm0 always in this dataset. Specifically, a "worm0" is absent. Why?
    "Venkatachalam2024", # This is unpublished data. Downloaded from chemosensory-data.worm.world/.
>>>>>>> 774a115b
}

SYNTHETIC_DATASETS = {  # Datasets created with the `CreateSyntheticDataset.ipynb` notebook.
    "Sines0000",
    "Lorenz0000",
    "WhiteNoise0000",
    "RandWalk0000",
    "VanDerPol0000",
    "Wikitext0000",
}


# Method for globally setting all random seeds
def init_random_seeds(seed=0):
    """
    Initialize random seeds for random, numpy, torch and cuda.
    """
    random.seed(seed)
    np.random.seed(seed)
    torch.manual_seed(seed)
    if torch.cuda.is_available():
        torch.cuda.manual_seed(seed)
        torch.cuda.manual_seed_all(seed)
        torch.backends.cudnn.deterministic = True
    return None<|MERGE_RESOLUTION|>--- conflicted
+++ resolved
@@ -155,19 +155,6 @@
 
 # Set of real C. elegans datasets we have processed
 EXPERIMENT_DATASETS = {
-<<<<<<< HEAD
-    # "Kato2015",
-    # "Nichols2017",
-    # "Skora2018",
-    # "Kaplan2020",
-    # "Yemini2021",
-    # "Uzel2022",
-    # "Dag2023",
-    # "Leifer2023",  # Different type of dataset: stimulus-response.
-    # "Lin2023",
-    # "Flavell2023", # TODO: Something is wrong with worm0 always in this dataset. Specifically, a "worm0" is absent. Why?
-    "Venkatachalam2024", 
-=======
     "Kato2015",
     "Nichols2017",
     "Skora2018",
@@ -179,7 +166,6 @@
     "Lin2023",
     "Flavell2023",  # TODO: Something is wrong with worm0 always in this dataset. Specifically, a "worm0" is absent. Why?
     "Venkatachalam2024", # This is unpublished data. Downloaded from chemosensory-data.worm.world/.
->>>>>>> 774a115b
 }
 
 SYNTHETIC_DATASETS = {  # Datasets created with the `CreateSyntheticDataset.ipynb` notebook.
