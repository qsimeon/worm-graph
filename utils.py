import os
import torch
import pandas as pd

NUM_NEURONS = 302

RAW_DATA_URL = "https://www.dropbox.com/s/45yqpvtsncx4095/raw_data.zip?dl=1"

RAW_FILES = [
    "GHermChem_Edges.csv",
    "GHermChem_Nodes.csv",
    "GHermElec_Sym_Edges.csv",
    "GHermElec_Sym_Nodes.csv",
    "LowResAtlasWithHighResHeadsAndTails.csv",
    "neurons_302.txt",
]

ROOT_DIR = os.path.dirname(os.path.abspath(__file__))

LOGS_DIR = os.path.join(ROOT_DIR, "logs")

# get GPU if available
DEVICE = torch.device("cuda" if torch.cuda.is_available() else "cpu")

# set of C. elegans datasets we have processed
VALID_DATASETS = {
    # real worm datasets
    "Uzel2022",
    "Skora2018",
    "Nichols2017",
    "Nguyen2017",
    "Kato2015",
    "Kaplan2020",
    "Flavell2023",
    # test datasets
    "sum_sine",
    "sum_sine_noise",
    "sine",
    "sine_seq",
    "sine_seq_noise",
    "sine_noise",
<<<<<<< HEAD
    "sum_sine",
    "sum_sine_noise",
=======
>>>>>>> a13dde6e
}  # TODO: set an option for pooling all datasets

# list of all 302 hermaphrodite neurons
NEURONS_302 = sorted(
    pd.read_csv(
        os.path.join(ROOT_DIR, "data", "raw", "neurons_302.txt"),
        sep=" ",
        header=None,
        names=["neuron"],
    ).neuron
)<|MERGE_RESOLUTION|>--- conflicted
+++ resolved
@@ -39,11 +39,8 @@
     "sine_seq",
     "sine_seq_noise",
     "sine_noise",
-<<<<<<< HEAD
     "sum_sine",
     "sum_sine_noise",
-=======
->>>>>>> a13dde6e
 }  # TODO: set an option for pooling all datasets
 
 # list of all 302 hermaphrodite neurons
