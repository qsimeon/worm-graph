--- conflicted
+++ resolved
@@ -165,12 +165,7 @@
     "Leifer2023",  # Different type of dataset: stimulus-response.
     "Lin2023",
     "Flavell2023",  # TODO: Something is wrong with worm0 always in this dataset. Specifically, a "worm0" is absent. Why?
-<<<<<<< HEAD
-    "Venkatachalam2024", # This is unpublished data. Downloaded from chemosensory-data.worm.world/.
-    "Nejatbakhsh2020",
-=======
     "Venkatachalam2024",  # This is unpublished data. Downloaded from chemosensory-data.worm.world/.
->>>>>>> a8751191
 }
 
 SYNTHETIC_DATASETS = {  # Datasets created with the `CreateSyntheticDataset.ipynb` notebook.
