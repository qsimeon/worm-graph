--- conflicted
+++ resolved
@@ -26,19 +26,11 @@
 VALID_DATASETS = {
     # real worm datasets
     "Nichols2017",
-<<<<<<< HEAD
-    "Nguyen2017",
-    "Skora2018",
-    "Kaplan2020",
-    "Uzel2022",
-    "Kato2015",
-    "Flavell2023",
-=======
+
     "Nguyen2017",  # no named neurons!
     "Kato2015",
     "Kaplan2020",
     "Flavell2023",  # something wrong with this
->>>>>>> 60d3d7ea
     # test datasets
     # "sine",
     # "sine_seq",
